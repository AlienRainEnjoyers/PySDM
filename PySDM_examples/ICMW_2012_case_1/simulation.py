--- conflicted
+++ resolved
@@ -1,6 +1,7 @@
 """
 Created at 25.09.2019
 """
+
 
 import time
 import numpy as np
@@ -113,40 +114,12 @@
         if self.setup.processes["coalescence"]:
             builder.add_dynamic(Coalescence(kernel=self.setup.kernel))
 
-<<<<<<< HEAD
         attributes = environment.init_attributes(spatial_discretisation=spatial_sampling.pseudorandom,
                                                  spectral_discretisation=spectral_sampling.ConstantMultiplicity(
                                                      spectrum=self.setup.spectrum_per_mass_of_dry_air
                                                  ),
                                                  kappa=self.setup.kappa)
-        products = [
-            ParticlesWetSizeSpectrum(v_bins=self.setup.v_bins, normalise_by_dv=True),
-            ParticlesDrySizeSpectrum(v_bins=self.setup.v_bins, normalise_by_dv=True),  # Note: better v_bins
-            TotalParticleConcentration(),
-            TotalParticleSpecificConcentration(),
-            AerosolConcentration(radius_threshold=self.setup.aerosol_radius_threshold),
-            CloudConcentration(radius_range=(self.setup.aerosol_radius_threshold, self.setup.drizzle_radius_threshold)),
-            DrizzleConcentration(radius_threshold=self.setup.drizzle_radius_threshold),
-            AerosolSpecificConcentration(radius_threshold=self.setup.aerosol_radius_threshold),
-            ParticleMeanRadius(),
-            SuperDropletCount(),
-            RelativeHumidity(),
-            WaterVapourMixingRatio(),
-            DryAirDensity(),
-            DryAirPotentialTemperature(),
-            CondensationTimestep(),
-            # RipeningRate()
-        ]
-=======
-        attributes = {}
-        moist_environment_init(attributes, builder.core.environment,
-                               spatial_discretisation=spatial_sampling.pseudorandom,
-                               spectral_discretisation=spectral_sampling.constant_multiplicity,
-                               spectrum_per_mass_of_dry_air=self.setup.spectrum_per_mass_of_dry_air,
-                               r_range=(self.setup.r_min, self.setup.r_max),
-                               kappa=self.setup.kappa)
 
->>>>>>> 385fa635
         self.core = builder.build(attributes, products)
         SpinUp(self.core, self.setup.n_spin_up)
         # TODO
