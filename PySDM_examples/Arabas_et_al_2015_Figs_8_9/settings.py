--- conflicted
+++ resolved
@@ -86,7 +86,8 @@
         self.th_std0 = 289 * si.kelvins
         self.qv0 = 7.5 * si.grams / si.kilogram
         self.p0 = 1015 * si.hectopascals
-        self.kappa = 1
+        self.kappa = 1  # TODO!
+        self.g = const.g_std
         self.kernel = Geometric(collection_efficiency=1)
         self.aerosol_radius_threshold = .5 * si.micrometre
         self.drizzle_radius_threshold = 25 * si.micrometre
@@ -107,44 +108,6 @@
     def output_steps(self) -> np.ndarray:
         return np.arange(0, self.n_steps + 1, self.steps_per_output_interval)
 
-<<<<<<< HEAD
-    mode_1 = Lognormal(
-        norm_factor=60 / si.centimetre ** 3 / const.rho_STP,
-        m_mode=0.04 * si.micrometre,
-        s_geom=1.4
-    )
-    mode_2 = Lognormal(
-      norm_factor=40 / si.centimetre**3 / const.rho_STP,
-      m_mode=0.15 * si.micrometre,
-      s_geom=1.6
-    )
-    spectrum_per_mass_of_dry_air = Sum((mode_1, mode_2))
-
-
-    processes = {
-        "particle advection": True,
-        "fluid advection": True,
-        "coalescence": True,
-        "condensation": True,
-        "sedimentation": True,
-        # "relaxation": False  # TODO #338
-    }
-
-    enable_particle_temperatures = False
-
-    mpdata_iters = 2
-    mpdata_iga = True
-    mpdata_fct = True
-    mpdata_tot = True
-
-    th_std0 = 289 * si.kelvins
-    qv0 = 7.5 * si.grams / si.kilogram
-    p0 = 1015 * si.hectopascals
-    kappa = 1
-    g = const.g_std
-
-=======
->>>>>>> a6cf1f30
     @property
     def field_values(self):
         return {
