--- conflicted
+++ resolved
@@ -12,12 +12,8 @@
 from PySDM.physics import formulae as phys
 from PySDM.initialisation.r_wet_init import r_wet_init
 from PySDM.physics import constants as const
-<<<<<<< HEAD
-from PySDM.products import ParticleMeanRadius, CondensationTimestep, ParcelDisplacement, RelativeHumidity, Time
-=======
 from PySDM.products.state import ParticleMeanRadius
-from PySDM.products.dynamics.condensation import CondensationTimestep, RipeningRate, ActivatingRate, DeactivatingRate
->>>>>>> 21fcd75b
+from PySDM.products.dynamics.condensation import CondensationTimestep
 
 
 class Simulation:
@@ -52,11 +48,7 @@
         environment = builder.core.environment
         r_wet = r_wet_init(r_dry, environment, np.zeros_like(attributes['n']), settings.kappa)
         attributes['volume'] = phys.volume(radius=r_wet)
-<<<<<<< HEAD
-        products = [ParticleMeanRadius(), CondensationTimestep(), ParcelDisplacement(), RelativeHumidity(), Time()]
-=======
-        products = [ParticleMeanRadius(), CondensationTimestep(), RipeningRate(), ActivatingRate(), DeactivatingRate()]
->>>>>>> 21fcd75b
+        products = [ParticleMeanRadius(), CondensationTimestep()]
 
         self.core = builder.build(attributes, products)
 
