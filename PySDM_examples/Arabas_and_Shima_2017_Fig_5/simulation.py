"""
Created at 29.11.2019
"""

import numpy as np

from PySDM.backends import CPU
from PySDM.builder import Builder
from PySDM.dynamics import AmbientThermodynamics
from PySDM.dynamics import Condensation
from PySDM.environments import Parcel
from PySDM.physics import formulae as phys
from PySDM.initialisation.r_wet_init import r_wet_init
from PySDM.physics import constants as const
import PySDM.products as PySDM_products


class Simulation:
    def __init__(self, settings, backend=CPU):
        t_half = settings.z_half / settings.w_avg

        dt_output = (2 * t_half) / settings.n_output
        self.n_substeps = 1
        while dt_output / self.n_substeps >= settings.dt_max:  # TODO #334 dt_max
            self.n_substeps += 1

        builder = Builder(backend=backend, n_sd=1)
        builder.set_environment(Parcel(
            dt=dt_output / self.n_substeps,
            mass_of_dry_air=settings.mass_of_dry_air,
            p0=settings.p0,
            q0=settings.q0,
            T0=settings.T0,
            w=settings.w
        ))

        builder.add_dynamic(AmbientThermodynamics())
        builder.add_dynamic(Condensation(
            kappa=settings.kappa,
            rtol_x=settings.rtol_x,
            rtol_thd=settings.rtol_thd,
            dt_cond_range=settings.dt_cond_range
        ))
        attributes = {}
        r_dry = np.array([settings.r_dry])
        attributes['dry volume'] = phys.volume(radius=r_dry)
        attributes['n'] = np.array([settings.n_in_dv], dtype=np.int64)
        environment = builder.core.environment
        r_wet = r_wet_init(r_dry, environment, np.zeros_like(attributes['n']), settings.kappa)
        attributes['volume'] = phys.volume(radius=r_wet)
        products = [
            PySDM_products.ParticleMeanRadius(),
<<<<<<< HEAD
            PySDM_products.CondensationTimestep(),
            PySDM_products.ParcelDisplacement(),
            PySDM_products.RelativeHumidity(),
            PySDM_products.Time(),
            PySDM_products.ActivatingRate(),
            PySDM_products.DeactivatingRate(),
            PySDM_products.RipeningRate()
=======
            PySDM_products.CondensationTimestepMin(),
            PySDM_products.RipeningRate(),
            PySDM_products.ActivatingRate(),
            PySDM_products.DeactivatingRate()
>>>>>>> a6cf1f30
        ]

        self.core = builder.build(attributes, products)

        self.n_output = settings.n_output

    def save(self, output):
        cell_id = 0
        output["r"].append(self.core.products['radius_m1'].get(unit=const.si.metre)[cell_id])
<<<<<<< HEAD
        output["dt"].append(self.core.products['dt_cond'].get()[cell_id])
        output["z"].append(self.core.products["z"].get())
        output["S"].append(self.core.products["RH_env"].get()[cell_id]/100 - 1)
        output["t"].append(self.core.products["t"].get())
=======
        output["S"].append(self.core.environment["RH"][cell_id] - 1)
        output["z"].append(self.core.environment["z"][cell_id])
        output["t"].append(self.core.environment["t"][cell_id])
        output["dt_cond_min"].append(self.core.products['dt_cond_min'].get()[cell_id])
>>>>>>> a6cf1f30

        for event in ('activating', 'deactivating', 'ripening'):
            output[event+"_rate"].append(self.core.products[event+'_rate'].get()[cell_id])

    def run(self):
        output = {"r": [], "S": [], "z": [], "t": [], "dt_cond_min": [], "activating_rate": [],
                  "deactivating_rate": [], "ripening_rate": []}

        self.save(output)
        for step in range(self.n_output):
            self.core.run(self.n_substeps)
            self.save(output)

        return output<|MERGE_RESOLUTION|>--- conflicted
+++ resolved
@@ -39,7 +39,6 @@
             kappa=settings.kappa,
             rtol_x=settings.rtol_x,
             rtol_thd=settings.rtol_thd,
-            dt_cond_range=settings.dt_cond_range
         ))
         attributes = {}
         r_dry = np.array([settings.r_dry])
@@ -50,20 +49,13 @@
         attributes['volume'] = phys.volume(radius=r_wet)
         products = [
             PySDM_products.ParticleMeanRadius(),
-<<<<<<< HEAD
-            PySDM_products.CondensationTimestep(),
+            PySDM_products.CondensationTimestepMin(),
             PySDM_products.ParcelDisplacement(),
             PySDM_products.RelativeHumidity(),
             PySDM_products.Time(),
             PySDM_products.ActivatingRate(),
             PySDM_products.DeactivatingRate(),
             PySDM_products.RipeningRate()
-=======
-            PySDM_products.CondensationTimestepMin(),
-            PySDM_products.RipeningRate(),
-            PySDM_products.ActivatingRate(),
-            PySDM_products.DeactivatingRate()
->>>>>>> a6cf1f30
         ]
 
         self.core = builder.build(attributes, products)
@@ -73,17 +65,10 @@
     def save(self, output):
         cell_id = 0
         output["r"].append(self.core.products['radius_m1'].get(unit=const.si.metre)[cell_id])
-<<<<<<< HEAD
-        output["dt"].append(self.core.products['dt_cond'].get()[cell_id])
+        output["dt"].append(self.core.products['dt_cond_min'].get()[cell_id])
         output["z"].append(self.core.products["z"].get())
         output["S"].append(self.core.products["RH_env"].get()[cell_id]/100 - 1)
         output["t"].append(self.core.products["t"].get())
-=======
-        output["S"].append(self.core.environment["RH"][cell_id] - 1)
-        output["z"].append(self.core.environment["z"][cell_id])
-        output["t"].append(self.core.environment["t"][cell_id])
-        output["dt_cond_min"].append(self.core.products['dt_cond_min'].get()[cell_id])
->>>>>>> a6cf1f30
 
         for event in ('activating', 'deactivating', 'ripening'):
             output[event+"_rate"].append(self.core.products[event+'_rate'].get()[cell_id])
