--- conflicted
+++ resolved
@@ -37,7 +37,10 @@
             "z0": setup.z0
         })
 
+        v_dry = phys.volume(radius=setup.r_dry)
         r_wet = r_wet_init(setup.r_dry, particles_builder.particles.environment, np.zeros_like(setup.n), setup.kappa)
+        v_wet = phys.volume(radius=r_wet)
+        particles_builder.create_state_0d(n=setup.n, extensive={'dry volume': v_dry, 'volume': v_wet}, intensive={})
         particles_builder.register_dynamic(Condensation, {
             "kappa": setup.kappa,
             "coord": setup.coord,
@@ -45,15 +48,12 @@
             "rtol_x": setup.rtol_x,
             "rtol_thd": setup.rtol_thd,
         })
-<<<<<<< HEAD
-        self.particles = particles_builder.get_particles()
-        self.particles.products['dt_cond'].debug = True
-=======
         attributes = {'n': setup.n, 'dry volume': phys.volume(radius=setup.r_dry), 'volume': phys.volume(radius=r_wet)}
         products = {ParticlesSizeSpectrum: {}}
         self.particles = particles_builder.get_particles(attributes, products)
 
->>>>>>> 95137b3d
+        self.particles = particles_builder.get_particles()
+        self.particles.products['dt_cond'].debug = True
         self.n_steps = setup.n_steps
 
     # TODO: make it common with Arabas_and_Shima_2017
