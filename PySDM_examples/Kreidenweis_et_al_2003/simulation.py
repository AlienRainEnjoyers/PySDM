from PySDM.environments import Parcel
from PySDM import Builder
from PySDM.backends import CPU
from PySDM.physics import si
from PySDM.dynamics import AmbientThermodynamics, Condensation, AqueousChemistry
from PySDM.dynamics.aqueous_chemistry.support import AQUEOUS_COMPOUNDS, GASEOUS_COMPOUNDS
import PySDM.products as PySDM_products
import numpy as np


class Simulation:
    def __init__(self, settings):
        env = Parcel(dt=settings.dt, mass_of_dry_air=settings.mass_of_dry_air, p0=settings.p0, q0=settings.q0,
                     T0=settings.T0, w=settings.w, g=settings.g)

        builder = Builder(n_sd=settings.n_sd, backend=CPU)
        builder.set_environment(env)

        attributes = env.init_attributes(
            n_in_dv=settings.n_in_dv,
            kappa=settings.kappa,
            r_dry=settings.r_dry
        )
        attributes = {**attributes, **settings.starting_amounts, 'pH': np.zeros(settings.n_sd)}

        builder.add_dynamic(AmbientThermodynamics())
        builder.add_dynamic(Condensation(kappa=settings.kappa))
        builder.add_dynamic(AqueousChemistry(
            settings.ENVIRONMENT_MOLE_FRACTIONS,
            system_type=settings.system_type,
            n_substep=settings.n_substep
        ))

        products = [
            PySDM_products.RelativeHumidity(),
            PySDM_products.WaterMixingRatio(name='ql', description_prefix='liquid', radius_range=[1*si.um, np.inf]),
            PySDM_products.ParcelDisplacement(),
            PySDM_products.Pressure(),
            PySDM_products.Temperature(),
            PySDM_products.DryAirDensity(),
            PySDM_products.WaterVapourMixingRatio(),
            PySDM_products.Time(),
            *[PySDM_products.AqueousMoleFraction(compound) for compound in AQUEOUS_COMPOUNDS.keys()],
            *[PySDM_products.GaseousMoleFraction(compound) for compound in GASEOUS_COMPOUNDS.keys()],
            PySDM_products.pH(radius_range=settings.cloud_radius_range),
            PySDM_products.TotalDryMassMixingRatio(settings.DRY_RHO),
<<<<<<< HEAD
            PySDM_products.AqueousMassSpectrum("S_VI", settings.dry_radius_bins_edges)
=======
            PySDM_products.PeakSupersaturation(),
            PySDM_products.CloudDropletConcentration(radius_range=settings.cloud_radius_range)
>>>>>>> a2a22b33
        ]

        self.core = builder.build(attributes=attributes, products=products)
        self.settings = settings

    def _save(self, output):
        for k, v in self.core.products.items():
            value = v.get()
            if isinstance(value, np.ndarray) and value.size:
                value = value[0]
            output[k].append(value)

    def run(self):
        output = {k: [] for k in self.core.products.keys()}
        self._save(output)
        for _ in range(0, self.settings.nt+1, self.settings.steps_per_output_interval):
            self.core.run(steps=self.settings.steps_per_output_interval)
            self._save(output)
        return output<|MERGE_RESOLUTION|>--- conflicted
+++ resolved
@@ -44,12 +44,9 @@
             *[PySDM_products.GaseousMoleFraction(compound) for compound in GASEOUS_COMPOUNDS.keys()],
             PySDM_products.pH(radius_range=settings.cloud_radius_range),
             PySDM_products.TotalDryMassMixingRatio(settings.DRY_RHO),
-<<<<<<< HEAD
-            PySDM_products.AqueousMassSpectrum("S_VI", settings.dry_radius_bins_edges)
-=======
+            PySDM_products.AqueousMassSpectrum("S_VI", settings.dry_radius_bins_edges),
             PySDM_products.PeakSupersaturation(),
             PySDM_products.CloudDropletConcentration(radius_range=settings.cloud_radius_range)
->>>>>>> a2a22b33
         ]
 
         self.core = builder.build(attributes=attributes, products=products)
