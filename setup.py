--- conflicted
+++ resolved
@@ -22,11 +22,7 @@
     install_requires=[
         "ThrustRTC==0.3.19",
         "CURandRTC" + ("==0.1.6" if "CI" in os.environ else ">=0.1.2"),
-<<<<<<< HEAD
-        "numba" + ("==0.55.0" if "CI" in os.environ else ">=0.51.2"),
-=======
         "numba" + ("==0.55.1" if "CI" in os.environ else ">=0.51.2"),
->>>>>>> dfdfc3a2
         "numpy" + ("==1.21" if "CI" in os.environ else ""),
         "Pint" + ("==0.17" if "CI" in os.environ else ""),
         "chempy" + ("==0.7.10" if "CI" in os.environ else ""),
