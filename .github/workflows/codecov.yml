--- conflicted
+++ resolved
@@ -20,13 +20,8 @@
         pip install -e .
         pip install -r test-time-requirements.txt
         pip install pytest-cov
-<<<<<<< HEAD
         pytest -We tests/unit_tests --cov-report=xml --cov=PySDM
     - name: Upload coverage to Codecov
-=======
-        pytest tests/unit_tests --cov-report=xml --cov=PySDM
-    - if: github.event_name == 'push' && github.ref == 'refs/heads/main'
->>>>>>> 329b9169
       uses: codecov/codecov-action@v2
       with:
         fail_ci_if_error: true
