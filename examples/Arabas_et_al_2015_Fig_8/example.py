--- conflicted
+++ resolved
@@ -62,14 +62,10 @@
             if self.setup.processes["coalescence"]:
                 dynamics.append(coalescence.SDM(self.setup.kernel, self.setup.dt, self.setup.dv, n_sd=self.setup.n_sd, n_cell=n_cell, backend=self.setup.backend))
             if self.setup.processes["advection"]:
-<<<<<<< HEAD
-                dynamics.append(advection.Advection(n_sd=self.setup.n_sd, courant_field=courant_field.data, scheme='FTBS', backend=self.setup.backend))
+                courant_field_data = [courant_field.data(0), courant_field.data(1)]
+                dynamics.append(advection.Advection(n_sd=self.setup.n_sd, courant_field=courant_field_data, scheme='FTBS', backend=self.setup.backend))
             if self.setup.processes["condensation"]:
                 dynamics.append(condensation.Condensation(ambient_air))
-=======
-                courant_field_data = [courant_field.data(0), courant_field.data(1)]
-                dynamics.append(advection.Advection(n_sd=self.setup.n_sd, courant_field=courant_field_data, scheme='FTBS', backend=self.setup.backend))
->>>>>>> 99816125
 
             runner = Runner(state, dynamics)
 
