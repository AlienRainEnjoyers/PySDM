--- conflicted
+++ resolved
@@ -8,20 +8,12 @@
 
 import numpy as np
 
-<<<<<<< HEAD
-from PySDM.simulation.simulation import Simulation as Particles
+from PySDM.simulation.particles import Particles as Particles
 from PySDM.simulation.dynamics.advection import Advection
 from PySDM.simulation.dynamics.condensation import Condensation
 from PySDM.simulation.dynamics.coalescence.algorithms.sdm import SDM
-=======
-from PySDM.simulation.runner import Runner
-from PySDM.simulation.state.state_factory import StateFactory
-from PySDM.simulation.dynamics import advection, condensation
-from PySDM.simulation.dynamics.coalescence.algorithms import sdm
+from PySDM.simulation.initialisation import spatial_discretisation, spectral_discretisation
 from PySDM.simulation.environment.moist_air import MoistAir
->>>>>>> 750ad637
-from PySDM.simulation.initialisation import spatial_discretisation, spectral_discretisation
-from PySDM.simulation.initialisation.r_wet_init import r_wet_init
 from PySDM import utils
 
 from examples.ICMW_2012_case_1.setup import Setup
@@ -44,171 +36,95 @@
         self.setup = setup
         self.storage = storage
         self.tmp = None
+        self.particles = Particles(n_sd=self.setup.n_sd,
+                                   dt=self.setup.dt,
+                                   size=self.setup.size,
+                                   grid=self.setup.grid,
+                                   backend=self.setup.backend)
 
-<<<<<<< HEAD
     # instantiation of simulation components, time-stepping
-    def run(self, controller):
-        particles = Particles(n_sd=self.setup.n_sd,
-                              dt=self.setup.dt,
-                              size=self.setup.size,
-                              grid=self.setup.grid,
-                              backend=self.setup.backend)
-        self.storage.init(self.setup)
-        with controller:
-            courant_field, eulerian_fields = MPDATAFactory.kinematic_2d(
-                grid=self.setup.grid, size=self.setup.size, dt=self.setup.dt,
-                stream_function=self.setup.stream_function,
-                field_values=self.setup.field_values)
-
-            ambient_air = self.setup.ambient_air(
-                grid=self.setup.grid,
-                backend=self.setup.backend,
-                thd_xzt_lambda=lambda: eulerian_fields.mpdatas["th"].curr.get(),
-                qv_xzt_lambda=lambda: eulerian_fields.mpdatas["qv"].curr.get(),
-                rhod_z_lambda=self.setup.rhod
-            )
-=======
-    def init(self):
-        self.tmp = None # TODO (done to force reinitialisation of tmp arrays as setup.grid might have changed)
->>>>>>> 750ad637
-
-        # TODO: particles = Particles(self.setup.backend)
-        courant_field, self.eulerian_fields = MPDATAFactory.kinematic_2d(
+    def run(self, controller=DummyController()):
+        courant_field, eulerian_fields = MPDATAFactory.kinematic_2d(
             grid=self.setup.grid, size=self.setup.size, dt=self.setup.dt,
             stream_function=self.setup.stream_function,
             field_values=self.setup.field_values)
 
-        self.ambient_air = MoistAir(
-            grid=self.setup.grid,
-            backend=self.setup.backend,
-            thd_xzt_lambda=lambda: self.eulerian_fields.mpdatas["th"].curr.get(),
-            qv_xzt_lambda=lambda: self.eulerian_fields.mpdatas["qv"].curr.get(),
-            rhod_z_lambda=self.setup.rhod
+        self.particles.set_environment(MoistAir, (
+            lambda: eulerian_fields.mpdatas["th"].curr.get(),
+            lambda: eulerian_fields.mpdatas["qv"].curr.get(),
+            self.setup.rhod
+        ))
+
+        self.particles.create_state_2d2( # TODO: ...
+                                        extensive={},
+                                        intensive={},
+                                        spatial_discretisation=spatial_discretisation.pseudorandom,
+                                        spectral_discretisation=spectral_discretisation.constant_multiplicity,
+                                        spectrum_per_mass_of_dry_air=self.setup.spectrum_per_mass_of_dry_air,
+                                        r_range=(self.setup.r_min, self.setup.r_max),
+                                        kappa=self.setup.kappa
         )
 
-        positions = spatial_discretisation.pseudorandom(self.setup.grid, self.setup.n_sd)
-
-        # <TEMP>
-        cell_origin = positions.astype(dtype=int)
-        strides = utils.strides(self.setup.grid)
-        cell_id = np.dot(strides, cell_origin.T).ravel()
-        # </TEMP>
-
-        with np.errstate(all='raise'):
-            # number per unit mass of dry air
-            r_dry, n = spectral_discretisation.constant_multiplicity(
-                self.setup.n_sd, self.setup.spectrum_per_mass_of_dry_air, (self.setup.r_min, self.setup.r_max)
-            )
-<<<<<<< HEAD
-            positions = spatial_discretisation.pseudorandom(self.setup.grid, self.setup.n_sd)
-
-            # <TEMP>
-            cell_origin = positions.astype(dtype=int)
-            strides = utils.strides(self.setup.grid)
-            cell_id = np.dot(strides, cell_origin.T).ravel()
-            # </TEMP>
-
-            r_wet = r_wet_init(r_dry, ambient_air, cell_id, self.setup.kappa)
-            particles.create_state_2d(n=n,
-=======
-            # number per unit volume of dry air
-            for i in range(self.setup.n_sd):
-                n[i] *= self.ambient_air.rhod[cell_id[i]]
-            # number (in the whole domain)
-            for i in range(self.setup.n_sd):
-                n[i] *= self.setup.size[0] * self.setup.size[1]
-
-        r_wet = r_wet_init(r_dry, self.ambient_air, cell_id, self.setup.kappa)
-        self.state = StateFactory.state_2d(n=n, grid=self.setup.grid,
->>>>>>> 750ad637
-                                      # TODO: rename x -> ...
-                                      extensive={
-                                          'x': utils.Physics.r2x(r_wet),
-                                          'dry volume': utils.Physics.r2x(r_dry)
-                                      },
-                                      intensive={},
-<<<<<<< HEAD
-                                      positions=positions)
-
-            if self.setup.processes["coalescence"]:
-                particles.add_dynamics(SDM, (self.setup.kernel,))
-            if self.setup.processes["advection"]:
-                courant_field_data = [courant_field.data(0), courant_field.data(1)]
-                particles.add_dynamics(Advection, (courant_field_data, 'FTBS'))
-            if self.setup.processes["condensation"]:
-                particles.add_dynamics(Condensation, (ambient_air, self.setup.kappa))
-=======
-                                      positions=positions,
-                                      backend=self.setup.backend)
-        n_cell = self.setup.grid[0] * self.setup.grid[1]
-
-        self.dynamics = []
         if self.setup.processes["coalescence"]:
-            self.dynamics.append(sdm.SDM(self.setup.kernel, self.setup.dt, self.setup.dv, n_sd=self.setup.n_sd,
-                                    n_cell=n_cell, backend=self.setup.backend))
+            self.particles.add_dynamics(SDM, (self.setup.kernel,))
         if self.setup.processes["advection"]:
             courant_field_data = [courant_field.data(0), courant_field.data(1)]
-            self.dynamics.append(advection.Advection(n_sd=self.setup.n_sd, courant_field=courant_field_data,
-                                                scheme='FTBS', backend=self.setup.backend))
+            self.particles.add_dynamics(Advection, (courant_field_data, 'FTBS'))
         if self.setup.processes["condensation"]:
-            self.dynamics.append(condensation.Condensation(self.ambient_air, self.setup.dt, self.setup.kappa, self.setup.backend, n_cell))
->>>>>>> 750ad637
+            self.particles.add_dynamics(Condensation, (self.particles.environment, self.setup.kappa))
 
-    def run(self, controller):
-        self.storage.init(self.setup)
-        runner = Runner(self.state, self.dynamics)
+        # TODO
+        if self.storage is not None:
+            self.storage.init(self.setup)
+
         with controller:
             for step in self.setup.steps:
                 if controller.panic:
                     break
 
-                for _ in range(step - particles.n_steps):
+                for _ in range(step - self.particles.n_steps):
                     if self.setup.processes["advection"]:
-                        self.eulerian_fields.step()
+                        eulerian_fields.step()
 
-                    particles.run(1)
+                    self.particles.run(1)
 
-<<<<<<< HEAD
-                self.store(particles.state, eulerian_fields, ambient_air, step)
-=======
-                self.store(step)
->>>>>>> 750ad637
+                self.store(self.particles.state, eulerian_fields, self.particles.environment, step)
 
                 controller.set_percent(step / self.setup.steps[-1])
 
-        return particles.stats
+        return self.particles.stats
 
-    def store(self, step):
+    def store(self, state, eulerian_fields, ambient_air, step):
         # allocations
         if self.tmp is None:  # TODO: move to constructor
             n_moments = 0
             for attr in self.setup.specs:
                 for _ in self.setup.specs[attr]:
                     n_moments += 1
-            self.moment_0 = self.state.backend.array(self.state.n_cell, dtype=int)
-            self.moments = self.state.backend.array((n_moments, self.state.n_cell), dtype=float)
-            self.tmp = np.empty(self.state.n_cell)
+            self.moment_0 = state.backend.array(state.n_cell, dtype=int)
+            self.moments = state.backend.array((n_moments, state.n_cell), dtype=float)
+            self.tmp = np.empty(state.n_cell)
 
         # store moments
-        self.state.moments(self.moment_0, self.moments, self.setup.specs)  # TODO: attr_range
-        self.state.backend.download(self.moment_0, self.tmp)
+        state.moments(self.moment_0, self.moments, self.setup.specs)  # TODO: attr_range
+        state.backend.download(self.moment_0, self.tmp)
         self.tmp /= self.setup.dv
         self.storage.save(self.tmp.reshape(self.setup.grid), step, "m0")
 
         i = 0
         for attr in self.setup.specs:
             for k in self.setup.specs[attr]:
-                self.state.backend.download(self.moments[i], self.tmp)  # TODO: [i] will not work
+                state.backend.download(self.moments[i], self.tmp)  # TODO: [i] will not work
                 self.tmp /= self.setup.dv
                 self.storage.save(self.tmp.reshape(self.setup.grid), step, f"{attr}_m{k}")
                 i += 1
 
         # store advected fields
-        for key in self.eulerian_fields.mpdatas.keys():
-            self.storage.save(self.eulerian_fields.mpdatas[key].curr.get(), step, key)
+        for key in eulerian_fields.mpdatas.keys():
+            self.storage.save(eulerian_fields.mpdatas[key].curr.get(), step, key)
 
         # store auxiliary fields
-        self.state.backend.download(self.ambient_air.RH, self.tmp)
+        state.backend.download(ambient_air.RH, self.tmp)
         self.storage.save(self.tmp.reshape(self.setup.grid), step, "RH")
 
 
@@ -217,10 +133,7 @@
     setup = Setup()
     storage = Storage()
     simulation = Simulation(setup, storage)
-    controller = DummyController()
-
-    simulation.init()
-    simulation.run(controller)
+    simulation.run()
 
 
 if __name__ == '__main__':
