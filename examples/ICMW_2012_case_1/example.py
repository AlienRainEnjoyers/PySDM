"""
Created at 25.09.2019

@author: Piotr Bartman
@author: Michael Olesik
@author: Sylwester Arabas
"""

import numpy as np

from PySDM.simulation.simulation import Simulation as Particles
from PySDM.simulation.runner import Runner
from PySDM.simulation.state.state_factory import StateFactory
from PySDM.simulation.dynamics import coalescence, advection, condensation
from PySDM.simulation.discretisations import spatial, spectral
from PySDM import utils

from examples.ICMW_2012_case_1.setup import Setup
from examples.ICMW_2012_case_1.storage import Storage
from MPyDATA.mpdata.mpdata_factory import MPDATAFactory


class DummyController:
    panic = False

    def set_percent(self, value): print(f"{100 * value:.1f}%")

    def __enter__(*_): pass

    def __exit__(*_): pass


class Simulation:
    def __init__(self, setup, storage):
        self.setup = setup
        self.storage = storage
        self.tmp = None

    # instantiation of simulation components, time-stepping
    def run(self, controller):
        particles = Particles(self.setup.backend)
        self.storage.init(self.setup)
        with controller:
            courant_field, eulerian_fields = MPDATAFactory.kinematic_2d(
                grid=self.setup.grid, size=self.setup.size, dt=self.setup.dt,
                stream_function=self.setup.stream_function,
                field_values=self.setup.field_values)

<<<<<<< HEAD
            # Lagrangian domain
            x, n = spectral.constant_multiplicity(self.setup.n_sd, self.setup.spectrum,
                                                  (self.setup.x_min, self.setup.x_max))

            n[0] *= 100

            positions = spatial.pseudorandom(self.setup.grid, self.setup.n_sd)
            state = StateFactory.state_2d(n=n, grid=self.setup.grid, extensive={'x': x}, intensive={},
                                          positions=positions, backend=self.setup.backend)
            n_cell = self.setup.grid[0] * self.setup.grid[1]

=======
>>>>>>> 871c82aa
            ambient_air = self.setup.ambient_air(
                grid=self.setup.grid,
                backend=self.setup.backend,
                thd_xzt_lambda=lambda: eulerian_fields.mpdatas["th"].curr.get(),
                qv_xzt_lambda=lambda: eulerian_fields.mpdatas["qv"].curr.get(),
                rhod_z_lambda=self.setup.rhod
            )

            r_dry, n = spectral.constant_multiplicity(
                self.setup.n_sd, self.setup.spectrum, (self.setup.r_min, self.setup.r_max)
            )
            positions = spatial.pseudorandom(self.setup.grid, self.setup.n_sd)

            # <TEMP>
            cell_origin = positions.astype(dtype=int)
            strides = utils.strides(self.setup.grid)
            cell_id = np.dot(strides, cell_origin.T).ravel()
            # </TEMP>

            r_wet = condensation.Condensation.r_wet_init(r_dry, ambient_air, cell_id, self.setup.kappa)
            state = State.state_2d(n=n, grid=self.setup.grid,
                                   extensive={'x': utils.Physics.r2x(r_wet), 'dry radius': r_dry},  # TODO: rename x -> ...
                                   intensive={},
                                   positions=positions,
                                   backend=self.setup.backend)
            n_cell = self.setup.grid[0] * self.setup.grid[1]

            dynamics = []
            if self.setup.processes["coalescence"]:
                dynamics.append(coalescence.SDM(self.setup.kernel, self.setup.dt, self.setup.dv, n_sd=self.setup.n_sd,
                                                n_cell=n_cell, backend=self.setup.backend))
            if self.setup.processes["advection"]:
                courant_field_data = [courant_field.data(0), courant_field.data(1)]
                dynamics.append(advection.Advection(n_sd=self.setup.n_sd, courant_field=courant_field_data,
                                                    scheme='FTBS', backend=self.setup.backend))
            if self.setup.processes["condensation"]:
                dynamics.append(condensation.Condensation(ambient_air, self.setup.dt, self.setup.kappa))

            runner = Runner(state, dynamics)

            for step in self.setup.steps:
                if controller.panic:
                    break

                for _ in range(step - runner.n_steps):
                    if self.setup.processes["advection"]:
                        eulerian_fields.step()

                    runner.run(1)

                self.store(state, eulerian_fields, ambient_air, step)

                controller.set_percent(step / self.setup.steps[-1])

        return runner.stats

    def store(self, state, eulerian_fields, ambient_air, step):
        # allocations
        if self.tmp is None:  # TODO: move to constructor
<<<<<<< HEAD
            self.specs = {'x': (1, 1 / 3)}  # TODO: move to setup
=======
            n_moments = 0
            for attr in self.setup.specs:
                for _ in self.setup.specs[attr]:
                    n_moments += 1
>>>>>>> 871c82aa
            self.moment_0 = state.backend.array(state.n_cell, dtype=int)
            self.moments = state.backend.array((n_moments, state.n_cell), dtype=float)
            self.tmp = np.empty(state.n_cell)

        # store moments
        state.moments(self.moment_0, self.moments, self.setup.specs)  # TODO: attr_range
        state.backend.download(self.moment_0, self.tmp)
        self.tmp /= self.setup.dv
        self.storage.save(self.tmp.reshape(self.setup.grid), step, "m0")

        i = 0
<<<<<<< HEAD
        for attr in self.specs:
            for k in self.specs[attr]:
                state.backend.download(self.moments[i], self.tmp)  # TODO: [i] will not work
=======
        for attr in self.setup.specs:
            for k in self.setup.specs[attr]:
                state.backend.download(self.moments[i], self.tmp) # TODO: [i] will not work
>>>>>>> 871c82aa
                self.tmp /= self.setup.dv
                self.storage.save(self.tmp.reshape(self.setup.grid), step, f"{attr}_m{k}")
                i += 1

        # store advected fields
        for key in eulerian_fields.mpdatas.keys():
            self.storage.save(eulerian_fields.mpdatas[key].curr.get(), step, key)

        # store auxiliary fields
        state.backend.download(ambient_air.RH, self.tmp)
        self.storage.save(self.tmp.reshape(self.setup.grid), step, "RH")


def main():
    with np.errstate(all='raise'):
        setup = Setup()
        storage = Storage()
        simulation = Simulation(setup, storage)
        controller = DummyController()
        simulation.run(controller)


if __name__ == '__main__':
    main()<|MERGE_RESOLUTION|>--- conflicted
+++ resolved
@@ -46,7 +46,6 @@
                 stream_function=self.setup.stream_function,
                 field_values=self.setup.field_values)
 
-<<<<<<< HEAD
             # Lagrangian domain
             x, n = spectral.constant_multiplicity(self.setup.n_sd, self.setup.spectrum,
                                                   (self.setup.x_min, self.setup.x_max))
@@ -58,8 +57,6 @@
                                           positions=positions, backend=self.setup.backend)
             n_cell = self.setup.grid[0] * self.setup.grid[1]
 
-=======
->>>>>>> 871c82aa
             ambient_air = self.setup.ambient_air(
                 grid=self.setup.grid,
                 backend=self.setup.backend,
@@ -119,14 +116,10 @@
     def store(self, state, eulerian_fields, ambient_air, step):
         # allocations
         if self.tmp is None:  # TODO: move to constructor
-<<<<<<< HEAD
-            self.specs = {'x': (1, 1 / 3)}  # TODO: move to setup
-=======
             n_moments = 0
             for attr in self.setup.specs:
                 for _ in self.setup.specs[attr]:
                     n_moments += 1
->>>>>>> 871c82aa
             self.moment_0 = state.backend.array(state.n_cell, dtype=int)
             self.moments = state.backend.array((n_moments, state.n_cell), dtype=float)
             self.tmp = np.empty(state.n_cell)
@@ -138,15 +131,9 @@
         self.storage.save(self.tmp.reshape(self.setup.grid), step, "m0")
 
         i = 0
-<<<<<<< HEAD
-        for attr in self.specs:
-            for k in self.specs[attr]:
-                state.backend.download(self.moments[i], self.tmp)  # TODO: [i] will not work
-=======
         for attr in self.setup.specs:
             for k in self.setup.specs[attr]:
                 state.backend.download(self.moments[i], self.tmp) # TODO: [i] will not work
->>>>>>> 871c82aa
                 self.tmp /= self.setup.dv
                 self.storage.save(self.tmp.reshape(self.setup.grid), step, f"{attr}_m{k}")
                 i += 1
