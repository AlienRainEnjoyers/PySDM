# pylint: disable=missing-module-docstring,missing-class-docstring,missing-function-docstring
import numpy as np
import pytest

from PySDM import Formulae

from ...backends_fixture import backend_class

assert hasattr(backend_class, "_pytestfixturefunction")


@pytest.mark.parametrize(
    "min_x, max_x, value, expected",
    [
        (0, 1, 0.5, 1),
        (0, 1, 0, 1),
        (0, 1, 1, 0),
        (0, 1, -0.5, 0),
        (0, 1, 1.5, 0),
    ],
)
# pylint: disable=redefined-outer-name
def test_moments_range(backend_class, min_x, max_x, value, expected):
    # Arrange
    backend = backend_class(Formulae())
    arr = lambda x: backend.Storage.from_ndarray(np.asarray((x,)))

    moment_0 = arr(0.0)
    moments = backend.Storage.from_ndarray(np.full((1, 1), 0.0))

    kw_args = {
<<<<<<< HEAD
        'multiplicity': arr(1),
        'attr_data': arr(0),
        'cell_id': arr(0),
        'idx': arr(0),
        'length': 1,
        'ranks': arr(0),
        'x_attr': arr(value),
        'weighting_attribute': arr(0),
        'weighting_rank': 0,
        'skip_division_by_m0': False
=======
        "multiplicity": arr(1),
        "attr_data": arr(0),
        "cell_id": arr(0),
        "idx": arr(0),
        "length": 1,
        "ranks": arr(0),
        "x_attr": arr(value),
        "weighting_attribute": arr(0),
        "weighting_rank": 0,
>>>>>>> 635dec32
    }

    # Act
    backend.moments(
        moment_0=moment_0, moments=moments, min_x=min_x, max_x=max_x, **kw_args
    )

    # Assert
    assert moment_0.to_ndarray()[:] == moments.to_ndarray()[:] == expected<|MERGE_RESOLUTION|>--- conflicted
+++ resolved
@@ -29,7 +29,6 @@
     moments = backend.Storage.from_ndarray(np.full((1, 1), 0.0))
 
     kw_args = {
-<<<<<<< HEAD
         'multiplicity': arr(1),
         'attr_data': arr(0),
         'cell_id': arr(0),
@@ -40,17 +39,6 @@
         'weighting_attribute': arr(0),
         'weighting_rank': 0,
         'skip_division_by_m0': False
-=======
-        "multiplicity": arr(1),
-        "attr_data": arr(0),
-        "cell_id": arr(0),
-        "idx": arr(0),
-        "length": 1,
-        "ranks": arr(0),
-        "x_attr": arr(value),
-        "weighting_attribute": arr(0),
-        "weighting_rank": 0,
->>>>>>> 635dec32
     }
 
     # Act
