--- conflicted
+++ resolved
@@ -50,11 +50,7 @@
             temperature = np.linspace(-20, 0, 100)
             np.testing.assert_array_less(
                 Formulae(
-<<<<<<< HEAD
-                    saturation_vapour_pressure=choices_keys[0]
-=======
                     saturation_vapour_pressure="FlatauWalkoCotton"
->>>>>>> dfdfc3a2
                 ).saturation_vapour_pressure.ice_Celsius(temperature),
                 Formulae(
                     saturation_vapour_pressure=choice
@@ -63,11 +59,7 @@
             temperature = np.linspace(1, 1, 100)
             np.testing.assert_array_less(
                 Formulae(
-<<<<<<< HEAD
-                    saturation_vapour_pressure=choices_keys[0]
-=======
                     saturation_vapour_pressure="FlatauWalkoCotton"
->>>>>>> dfdfc3a2
                 ).saturation_vapour_pressure.pvs_Celsius(temperature),
                 Formulae(
                     saturation_vapour_pressure=choice
