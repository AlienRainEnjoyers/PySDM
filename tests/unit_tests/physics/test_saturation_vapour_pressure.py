--- conflicted
+++ resolved
@@ -10,11 +10,7 @@
     # Arrange
     formulae = {
         k: Formulae(saturation_vapour_pressure=k)
-<<<<<<< HEAD
-        for k in ('FlatauWalkoCotton', 'AugustRocheMagnus')
-=======
         for k in ('FlatauWalkoCotton', 'AugustRocheMagnus', 'Lowe1977',)
->>>>>>> 6899cadc
     }
     temperature = np.linspace(-.2, .4)
 
