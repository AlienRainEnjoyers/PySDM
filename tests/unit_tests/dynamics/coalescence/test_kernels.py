# pylint: disable=missing-module-docstring,missing-class-docstring,missing-function-docstring
import numpy as np
import pytest
from PySDM.physics.collision_kernels import Golovin
from PySDM.formulae import Formulae
<<<<<<< HEAD
=======
from PySDM.dynamics.collisions.kernels import Golovin
>>>>>>> 33af1ca6


class TestGolovin:

    @staticmethod
    @pytest.mark.parametrize("x", [
        pytest.param(5e-10),
        pytest.param(np.full(10, 5e-10))
    ])
    def test_analytic_solution_underflow(x):
        # Arrange
        formulae = Formulae()
        b = 1.5e3
        x_0 = formulae.trivia.volume(radius=30.531e-6)
        N_0 = 2 ** 23
        sut = Golovin(b)

        # Act
        value = sut.analytic_solution(x=x, t=1200, x_0=x_0, N_0=N_0)

        # Assert
        assert np.all(np.isfinite(value))<|MERGE_RESOLUTION|>--- conflicted
+++ resolved
@@ -3,10 +3,7 @@
 import pytest
 from PySDM.physics.collision_kernels import Golovin
 from PySDM.formulae import Formulae
-<<<<<<< HEAD
-=======
 from PySDM.dynamics.collisions.kernels import Golovin
->>>>>>> 33af1ca6
 
 
 class TestGolovin:
