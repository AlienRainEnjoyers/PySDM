--- conflicted
+++ resolved
@@ -16,11 +16,7 @@
     }
 
 
-<<<<<<< HEAD
 class TestDefaults:
-=======
-class Test_defaults:
->>>>>>> 635dec32
     @staticmethod
     @pytest.mark.parametrize("dynamic_class", (Collision, Breakup, Coalescence))
     def test_collision_adaptive_default(dynamic_class):
