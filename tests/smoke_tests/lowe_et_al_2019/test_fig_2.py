--- conflicted
+++ resolved
@@ -26,12 +26,8 @@
     ):
         # arrange
         settings = Settings(
-<<<<<<< HEAD
             dz=2/.32 * si.m,
             n_sd_per_mode=32,
-=======
-            dt=0.1 * si.s, n_sd_per_mode=32,
->>>>>>> 43ac9165
             model={'CompressedFilmOvadnevaite': 'film', 'Constant': 'bulk'}[surface_tension],
             aerosol=aerosol,
             spectral_sampling=spectral_sampling.ConstantMultiplicity
