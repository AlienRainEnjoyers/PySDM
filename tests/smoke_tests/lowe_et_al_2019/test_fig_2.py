--- conflicted
+++ resolved
@@ -36,11 +36,7 @@
         n_steps = int(z_max / w / dt)
         dz = z_max / n_steps
         settings = Settings(
-<<<<<<< HEAD
             dz=dz,
-=======
-            dz=2 / 0.32 * si.m,
->>>>>>> a698c85e
             n_sd_per_mode=32,
             model={"CompressedFilmOvadnevaite": "film", "Constant": "bulk"}[
                 surface_tension
@@ -55,7 +51,6 @@
         output = simulation.run()
 
         # assert
-<<<<<<< HEAD
         i_100m = np.argmin(np.abs(np.asarray(output["z"]) - 100 * si.m))
         print(i_100m, output['z'][i_100m])
         print(np.nanmax(output['S_max']), s_max)
@@ -63,15 +58,4 @@
         print(output['n_c_cm3'][i_100m], n_100m)
         np.testing.assert_approx_equal(np.nanmax(output['S_max']), s_max, significant=2)
         np.testing.assert_approx_equal(output['S_max'][i_100m], s_100m, significant=2)
-        np.testing.assert_approx_equal(output['n_c_cm3'][i_100m], n_100m, significant=2)
-=======
-        # assert len(output['S_max']) == 2
-        i_100m = 312
-        # print(output["z"][i_100m])
-        print(np.nanmax(output["S_max"]), s_max)
-        print(output["S_max"][i_100m], s_100m)
-        print(output["n_c_cm3"][i_100m], n_100m)
-        np.testing.assert_approx_equal(np.nanmax(output["S_max"]), s_max, significant=2)
-        np.testing.assert_approx_equal(output["S_max"][i_100m], s_100m, significant=2)
-        np.testing.assert_approx_equal(output["n_c_cm3"][i_100m], n_100m, significant=2)
->>>>>>> a698c85e
+        np.testing.assert_approx_equal(output['n_c_cm3'][i_100m], n_100m, significant=2)