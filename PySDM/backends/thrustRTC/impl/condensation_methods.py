--- conflicted
+++ resolved
@@ -126,16 +126,10 @@
         assert solver is None
         phys = self.formulae
 
-<<<<<<< HEAD
-        # TODO #228: not here
+        # TODO #509: not here
         self.ml_old = Storage.empty(shape=n_cell, dtype=PrecisionResolver.get_np_dtype())
         self.ml_new = Storage.empty(shape=n_cell, dtype=PrecisionResolver.get_np_dtype())
-        n_substeps = 10  # TODO #228!
-=======
-        # TODO #509: not here
-        self.ml_old = trtc.device_vector(PrecisionResolver.get_C_type(), n_cell)
-        self.ml_new = trtc.device_vector(PrecisionResolver.get_C_type(), n_cell)
->>>>>>> fb619fa8
+        n_substeps = 10  # TODO #509!
 
         if n_cell != 1:
             raise NotImplementedError()
@@ -151,10 +145,6 @@
         dt /= n_substeps
         self.__calculate_m_l.launch_n(len(n), (self.ml_old.data, v.data, n.data, cell_id.data))
 
-<<<<<<< HEAD
-=======
-        n_substeps = 10  # TODO #509!
->>>>>>> fb619fa8
         for i in range(n_substeps):
             thd[cid] = thd[cid] + dt * dthd_dt_pred / 2  # TODO #48 example showing that it makes sense
             qv[cid] += dt * dqv_dt_pred / 2
@@ -190,13 +180,8 @@
             # ...
 
 
-<<<<<<< HEAD
     def make_condensation_solver(self, dt, *, dt_range, adaptive, fuse, multiplier, RH_rtol, max_iters):
-        # TODO #228: uncomment
-=======
-    def make_condensation_solver(self, dt, dt_range, adaptive):
         # TODO #509: uncomment
->>>>>>> fb619fa8
         # if adaptive:
         #     raise NotImplementedError()
         self.RH_rtol = RH_rtol
