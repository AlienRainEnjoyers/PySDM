--- conflicted
+++ resolved
@@ -1,8 +1,5 @@
 """
 Created at 01.08.2019
-
-@author: Piotr Bartman
-@author: Sylwester Arabas
 """
 
 from ._methods import Methods
@@ -11,7 +8,7 @@
 from ._storage_methods import StorageMethods
 from ._maths_methods import MathsMethods
 from ._physics_methods import PhysicsMethods
-from .storage import Storage
+from .storage import Storage as ImportedStorage
 
 
 class ThrustRTC(
@@ -22,8 +19,5 @@
     MathsMethods,
     PhysicsMethods,
 ):
-<<<<<<< HEAD
-    storage = Storage
-=======
     ENABLE = True
->>>>>>> b65ef063
+    Storage = ImportedStorage