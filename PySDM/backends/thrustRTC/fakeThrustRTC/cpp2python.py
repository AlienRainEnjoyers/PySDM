--- conflicted
+++ resolved
@@ -66,8 +66,6 @@
         start = cpp.find("for ", start + len(python_for))
     return cpp.replace("__python_token__", "for")
 
-<<<<<<< HEAD
-
 def atomic_add_to_python(cpp: str) -> str:
     cpp = cpp.replace("atomicAdd", "") \
               .replace("unsigned", "") \
@@ -97,10 +95,6 @@
 
 
 def to_numba(name, args, iter_var, body):
-=======
-# TODO: wouldn't error_model='python' and fastmath=False be better for testing?
-def to_numba(name, args, body):
->>>>>>> 9b081c18
     body = body.replace("\n", "\n    ")
     for cpp, python in cppython.items():
         body = body.replace(cpp, python)
@@ -110,11 +104,7 @@
 def make(self):
     import numpy as np
     import numba
-<<<<<<< HEAD
-    @numba.njit(parallel={parallel}, error_model='numpy', fastmath=True)
-=======
-    @numba.njit(parallel={JIT_FLAGS['parallel']}, error_model='numpy', fastmath=True)
->>>>>>> 9b081c18
+    @numba.njit(parallel={parallel and JIT_FLAGS['parallel']}, error_model='numpy', fastmath=True)
     def {name}(__python_n__, {str(args).replace("'", "").replace('"', '')[1:-1]}):
         for {iter_var} in numba.prange(__python_n__):
             {body}
