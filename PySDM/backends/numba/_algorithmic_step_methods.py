"""
Created at 18.03.2020

@author: Piotr Bartman
@author: Sylwester Arabas
"""

from . import conf
import numba
from numba import float64, int64, void, prange
import numpy as np


class AlgorithmicStepMethods:

    @staticmethod
    @numba.njit([float64(float64[:], int64[:], int64),
                 int64(int64[:], int64[:], int64)], **conf.JIT_FLAGS)
    def amax(row, idx, length):
        result = np.amax(row[idx[:length]])
        return result

    @staticmethod
    @numba.njit([float64(float64[:], int64[:], int64),
                 int64(int64[:], int64[:], int64)], **conf.JIT_FLAGS)
    def amin(row, idx, length):
        result = np.amin(row[idx[:length]])
        return result

    @staticmethod
    # @numba.njit(**conf.JIT_FLAGS)  # TODO: "np.dot() only supported on float and complex arrays"
    def cell_id(cell_id, cell_origin, strides):
        cell_id.data[:] = np.dot(strides.data, cell_origin.data)

    @staticmethod
    @numba.njit(void(float64[:], float64[:], int64[:], int64[:], int64), **conf.JIT_FLAGS)
    def distance_pair(data_out, data_in, is_first_in_pair, idx, length):
        # note: silently assumes that data_out is not permuted (i.e. not part of state)
        for i in prange(length - 1):
            data_out[i] = np.abs(data_in[idx[i]] - data_in[idx[i + 1]]) if is_first_in_pair[i] else 0

    @staticmethod
    @numba.njit(void(int64[:], int64[:], int64[:], int64[:], int64), **conf.JIT_FLAGS)
    def find_pairs_body(cell_start, is_first_in_pair, cell_id, idx, length):
        for i in prange(length - 1):
            is_first_in_pair[i] = (
                cell_id[idx[i]] == cell_id[idx[i+1]] and
                (i - cell_start[cell_id[idx[i]]]) % 2 == 0
            )

    @staticmethod
    def find_pairs(cell_start, is_first_in_pair, cell_id, idx, length):
        return AlgorithmicStepMethods.find_pairs_body(
            cell_start.data, is_first_in_pair.data, cell_id.data, idx.data, length)

    @staticmethod
    @numba.njit(void(float64[:], int64[:], int64[:], int64[:], int64), **conf.JIT_FLAGS)
    def max_pair_body(data_out, data_in, is_first_in_pair, idx, length):
        # note: silently assumes that data_out is not permuted (i.e. not part of state)
        for i in prange(length - 1):
            data_out[i] = max(data_in[idx[i]], data_in[idx[i + 1]]) if is_first_in_pair[i] else 0

    @staticmethod
    def max_pair(data_out, data_in, is_first_in_pair, idx, length):
        return AlgorithmicStepMethods.max_pair_body(data_out.data, data_in.data, is_first_in_pair.data, idx.data, length)

    @staticmethod
    @numba.njit(void(float64[:], float64[:], int64[:], int64[:], int64), **conf.JIT_FLAGS)
<<<<<<< HEAD
    def sum_pair_body(data_out, data_in, is_first_in_pair, idx, length):
=======
    def sort_pair(data_out, data_in, is_first_in_pair, idx, length):
        data_out[:] = 0
        for i in prange(length - 1):
            if is_first_in_pair[i]:
                if data_in[idx[i]] < data_in[idx[i + 1]]:
                    data_out[i], data_out[i + 1] = data_in[idx[i + 1]], data_in[idx[i]]
                else:
                    data_out[i], data_out[i + 1] = data_in[idx[i]], data_in[idx[i + 1]]

    @staticmethod
    @numba.njit(void(float64[:], float64[:], int64[:], int64[:], int64), **conf.JIT_FLAGS)
    def sum_pair(data_out, data_in, is_first_in_pair, idx, length):
>>>>>>> b65ef063
        # note: silently assumes that data_out is not permuted (i.e. not part of state)
        for i in prange(length - 1):
            data_out[i] = (data_in[idx[i]] + data_in[idx[i + 1]]) if is_first_in_pair[i] else 0

    @staticmethod
    def sum_pair(data_out, data_in, is_first_in_pair, idx, length):
        return AlgorithmicStepMethods.sum_pair_body(data_out.data, data_in.data, is_first_in_pair.data, idx.data, length)<|MERGE_RESOLUTION|>--- conflicted
+++ resolved
@@ -1,8 +1,5 @@
 """
 Created at 18.03.2020
-
-@author: Piotr Bartman
-@author: Sylwester Arabas
 """
 
 from . import conf
@@ -66,10 +63,7 @@
 
     @staticmethod
     @numba.njit(void(float64[:], float64[:], int64[:], int64[:], int64), **conf.JIT_FLAGS)
-<<<<<<< HEAD
-    def sum_pair_body(data_out, data_in, is_first_in_pair, idx, length):
-=======
-    def sort_pair(data_out, data_in, is_first_in_pair, idx, length):
+    def sort_pair_body(data_out, data_in, is_first_in_pair, idx, length):
         data_out[:] = 0
         for i in prange(length - 1):
             if is_first_in_pair[i]:
@@ -79,9 +73,14 @@
                     data_out[i], data_out[i + 1] = data_in[idx[i]], data_in[idx[i + 1]]
 
     @staticmethod
+    def sort_pair(data_out, data_in, is_first_in_pair, idx, length):
+        return AlgorithmicStepMethods.sort_pair_body(
+            data_out.data, data_in.data, is_first_in_pair.data, idx.data, length)
+
+
+    @staticmethod
     @numba.njit(void(float64[:], float64[:], int64[:], int64[:], int64), **conf.JIT_FLAGS)
-    def sum_pair(data_out, data_in, is_first_in_pair, idx, length):
->>>>>>> b65ef063
+    def sum_pair_body(data_out, data_in, is_first_in_pair, idx, length):
         # note: silently assumes that data_out is not permuted (i.e. not part of state)
         for i in prange(length - 1):
             data_out[i] = (data_in[idx[i]] + data_in[idx[i + 1]]) if is_first_in_pair[i] else 0
