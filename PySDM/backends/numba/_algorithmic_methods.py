"""
Created at 04.11.2019
"""

import numpy as np
import numba
from numba import void, float64, int64, prange
from PySDM.backends.numba import conf
from PySDM.backends.numba.storage import Storage


class AlgorithmicMethods:

    @staticmethod
    @numba.njit(**{**conf.JIT_FLAGS, **{'parallel': False, 'cache': False}})
    def calculate_displacement_body(dim, scheme, displacement, courant, cell_origin, position_in_cell):
        length = displacement.shape[1]
        for droplet in prange(length):
            # Arakawa-C grid
            _l = (cell_origin[0, droplet], cell_origin[1, droplet])
            _r = (cell_origin[0, droplet] + 1 * (dim == 0), cell_origin[1, droplet] + 1 * (dim == 1))
            omega = position_in_cell[dim, droplet]
            displacement[dim, droplet] = scheme(omega, courant[_l], courant[_r])

    @staticmethod
<<<<<<< HEAD
    def calculate_displacement(dim, scheme, displacement, courant, cell_origin, position_in_cell):
        AlgorithmicMethods.calculate_displacement_body(dim, scheme, displacement.data, courant.data, cell_origin.data,
                                                       position_in_cell.data)

    @staticmethod
    @numba.njit(void(int64[:], float64[:], int64[:], int64, float64[:, :], float64[:, :], float64[:], int64[:]),
                **{**conf.JIT_FLAGS, **{'parallel': False}})
    # TODO: waits for https://github.com/numba/numba/issues/5279
    def coalescence_body(n, volume, idx, length, intensive, extensive, gamma, healthy):
=======
    @numba.njit(int64(int64[:], float64[:], int64[:], int64, float64[:, :], float64[:, :], float64[:], int64[:], numba.boolean, int64, float64[:]),
                **{**conf.JIT_FLAGS, **{'parallel': False}})
    # TODO: waits for https://github.com/numba/numba/issues/5279
    def coalescence(n, volume, idx, length, intensive, extensive, gamma, healthy, adaptive, subs, adaptive_memory):
        result = 1
>>>>>>> b65ef063
        for i in prange(length - 1):
            if gamma[i] == 0:
                # adaptive_memory[i] = 1  # TODO parallelization
                continue

            j = idx[i]
            k = idx[i + 1]

            if n[j] < n[k]:
                j, k = k, j
            prop = int(n[j] / n[k])
            if adaptive:
                result = max(result, int(((gamma[i])*subs) / prop))
                # adaptive_memory[i] = int(((gamma[i])*subs) / prop)
            g = min(int(gamma[i]), prop)
            if g == 0:
                continue

            new_n = n[j] - g * n[k]
            if new_n > 0:
                n[j] = new_n
                intensive[:, k] = (intensive[:, k] * volume[k] + intensive[:, j] * g * volume[j]) / (
                            volume[k] + g * volume[j])
                extensive[:, k] += g * extensive[:, j]
            else:  # new_n == 0
                n[j] = n[k] // 2
                n[k] = n[k] - n[j]
                intensive[:, j] = (intensive[:, k] * volume[k] + intensive[:, j] * g * volume[j]) / (
                            volume[k] + g * volume[j])
                intensive[:, k] = intensive[:, j]
                extensive[:, j] = g * extensive[:, j] + extensive[:, k]
                extensive[:, k] = extensive[:, j]
            if n[k] == 0 or n[j] == 0:
                healthy[0] = 0
        return result  # np.amax(adaptive_memory[:length-1])

    @staticmethod
    def coalescence(n, volume, idx, length, intensive, extensive, gamma, healthy):
        return AlgorithmicMethods.coalescence_body(n.data, volume.data, idx.data, length, intensive.data,
                                                   extensive.data, gamma.data, healthy.data)

    @staticmethod
    @numba.njit(**conf.JIT_FLAGS)
    def compute_gamma_body(prob, rand):
        """
        return in "prob" array gamma (see: http://doi.org/10.1002/qj.441, section 5)
        formula:
        gamma = floor(prob) + 1 if rand <  prob - floor(prob)
              = floor(prob)     if rand >= prob - floor(prob)
        """
        for i in prange(len(prob)):
            prob[i] *= -1.
            prob[i] += rand[i // 2]
            prob[i] = -np.floor(prob[i])

    @staticmethod
    def compute_gamma(prob, rand):
        return AlgorithmicMethods.compute_gamma_body(prob.data, rand.data)

    @staticmethod
    def condensation(
            solver,
            n_cell, cell_start_arg,
            v, particle_temperatures, r_cr, n, vdry, idx, rhod, thd, qv, dv, prhod, pthd, pqv, kappa,
            rtol_x, rtol_thd, dt, substeps, cell_order, ripening_flags
    ):
        n_threads = min(numba.config.NUMBA_NUM_THREADS, n_cell)
        AlgorithmicMethods._condensation(
            solver, n_threads, n_cell, cell_start_arg.data,
            v.data, particle_temperatures, r_cr.data, n.data, vdry.data, idx.data,
            rhod.data, thd.data, qv.data, dv, prhod.data, pthd.data, pqv.data, kappa,
            rtol_x, rtol_thd, dt, substeps.data, cell_order, ripening_flags.data
        )

    @staticmethod
    @numba.njit(void(int64[:, :], float64[:, :], int64[:], int64, int64[:]))
    def flag_precipitated_body(cell_origin, position_in_cell, idx, length, healthy):
        for i in range(length):
            if cell_origin[-1, i] == 0 and position_in_cell[-1, i] < 0:
                idx[i] = len(idx)
                healthy[0] = 0

    @staticmethod
<<<<<<< HEAD
    def flag_precipitated(cell_origin, position_in_cell, idx, length, healthy):
        AlgorithmicMethods.flag_precipitated_body(
            cell_origin.data, position_in_cell.data, idx.data, length, healthy.data)
=======
    @numba.njit()
    def linear_collection_efficiency(params, output, radii, is_first_in_pair, length, unit):
        A, B, D1, D2, E1, E2, F1, F2, G1, G2, G3, Mf, Mg = params
        for i in prange(length - 1):
            output[i] = 0
            if is_first_in_pair[i]:
                r = radii[i] / unit
                r_s = radii[i + 1] / unit
                p = r_s / r
                if p != 0 and p != 1:
                    G = (G1 / r) ** Mg + G2 + G3 * r
                    Gp = (1 - p) ** G
                    if Gp != 0:
                        D = D1 / r ** D2
                        E = E1 / r ** E2
                        F = (F1 / r) ** Mf + F2
                        output[i] = A + B * p + D / p ** F + E / Gp
                        output[i] = max(0, output[i])

    @staticmethod
    @numba.njit()
    def interpolation(output, radius, factor, b, c):
        for i in range(len(radius)):
            r_id = int(factor * radius[i])
            r_rest = ((factor * radius[i]) % 1) / factor
            output[i] = b[r_id] + r_rest * c[r_id]

>>>>>>> b65ef063

    @staticmethod
    def make_cell_caretaker(idx, cell_start, scheme="default"):
        class CellCaretaker:
            def __init__(self, idx, cell_start, scheme):
                if scheme == "default":
                    scheme = "counting_sort"
                self.scheme = scheme
                if scheme == "counting_sort" or scheme == "counting_sort_parallel":
                    self.tmp_idx = Storage.empty(idx.shape, idx.dtype)
                if scheme == "counting_sort_parallel":
                    self.cell_starts = Storage.empty((numba.config.NUMBA_NUM_THREADS, len(cell_start)), dtype=int)

            def __call__(self, cell_id, cell_start, idx, length):
                if self.scheme == "counting_sort":
                    AlgorithmicMethods._counting_sort_by_cell_id_and_update_cell_start(
                        self.tmp_idx.data, idx.data, cell_id.data, length, cell_start.data)
                elif self.scheme == "counting_sort_parallel":
                    AlgorithmicMethods._parallel_counting_sort_by_cell_id_and_update_cell_start(
                        self.tmp_idx.data, idx.data, cell_id.data, length, cell_start.data, self.cell_starts.data)
                idx.data, self.tmp_idx.data = self.tmp_idx.data, idx.data

        return CellCaretaker(idx, cell_start, scheme)

    @staticmethod
    @numba.njit(**conf.JIT_FLAGS)
    def moments_body(moment_0, moments, n, attr, cell_id, idx, length, specs_idx, specs_rank, min_x, max_x, x_id):
        moment_0[:] = 0
        moments[:, :] = 0
        for i in idx[:length]:
            if min_x < attr[x_id][i] < max_x:
                moment_0[cell_id[i]] += n[i]
                for k in range(specs_idx.shape[0]):
                    moments[k, cell_id[i]] += n[i] * attr[specs_idx[k], i] ** specs_rank[k]
        for c_id in range(moment_0.shape[0]):
            for k in range(specs_idx.shape[0]):
                moments[k, c_id] = moments[k, c_id] / moment_0[c_id] if moment_0[c_id] != 0 else 0

    @staticmethod
    def moments(moment_0, moments, n, attr, cell_id, idx, length, specs_idx, specs_rank, min_x, max_x, x_id):
        return AlgorithmicMethods.moments_body(
            moment_0.data, moments.data, n.data, attr.data, cell_id.data,
            idx.data, length, specs_idx.data, specs_rank.data, min_x, max_x, x_id
        )

    @staticmethod
    @numba.njit(**{**conf.JIT_FLAGS, **{'parallel': False}})
    def normalize_body(prob, cell_id, cell_start, norm_factor, dt_div_dv):
        n_cell = cell_start.shape[0] - 1
        for i in range(n_cell):
            sd_num = cell_start[i + 1] - cell_start[i]
            if sd_num < 2:
                norm_factor[i] = 0
            else:
                norm_factor[i] = dt_div_dv * sd_num * (sd_num - 1) / 2 / (sd_num // 2)
        for d in range(prob.shape[0]):
            prob[d] *= norm_factor[cell_id[d]]

    @staticmethod
    def normalize(prob, cell_id, cell_start, norm_factor, dt_div_dv):
        return AlgorithmicMethods.normalize_body(prob.data, cell_id.data, cell_start.data, norm_factor.data, dt_div_dv)

    @staticmethod
    @numba.njit(int64(int64[:], int64[:], int64), **{**conf.JIT_FLAGS, **{'parallel': False}})
    def remove_zeros(data, idx, length) -> int:
        new_length = length
        i = 0
        while i < new_length:
            if idx[i] == len(idx) or data[idx[i]] == 0:
                new_length -= 1
                idx[i] = idx[new_length]
                idx[new_length] = len(idx)
            else:
                i += 1
        return new_length

    @staticmethod
    @numba.njit(**{**conf.JIT_FLAGS, **{'cache': False}})
    def _condensation(
            solver, n_threads, n_cell, cell_start_arg,
            v, particle_temperatures, r_cr, n, vdry, idx, rhod, thd, qv, dv_mean, prhod, pthd, pqv, kappa,
            rtol_x, rtol_thd, dt, substeps, cell_order, ripening_flags
    ):
        for thread_id in numba.prange(n_threads):
            for i in range(thread_id, n_cell, n_threads):  # TODO: at least show that it is not slower :)
                cell_id = cell_order[i]

                cell_start = cell_start_arg[cell_id]
                cell_end = cell_start_arg[cell_id + 1]
                n_sd_in_cell = cell_end - cell_start
                if n_sd_in_cell == 0:
                    continue

                dthd_dt = (pthd[cell_id] - thd[cell_id]) / dt
                dqv_dt = (pqv[cell_id] - qv[cell_id]) / dt
                rhod_mean = (prhod[cell_id] + rhod[cell_id]) / 2
                md = rhod_mean * dv_mean

                qv_new, thd_new, substeps_hint, ripening_flag = solver(
                    v, particle_temperatures, r_cr, n, vdry,
                    idx[cell_start:cell_end],  # TODO
                    kappa, thd[cell_id], qv[cell_id], dthd_dt, dqv_dt, md, rhod_mean,
                    rtol_x, rtol_thd, dt, substeps[cell_id]
                )

                substeps[cell_id] = substeps_hint
                ripening_flags[cell_id] += ripening_flag

                pqv[cell_id] = qv_new
                pthd[cell_id] = thd_new

    @staticmethod
    @numba.njit(void(int64[:], int64[:], int64[:], int64, int64[:]), **conf.JIT_FLAGS)
    def _counting_sort_by_cell_id_and_update_cell_start(new_idx, idx, cell_id, length, cell_start):
        cell_end = cell_start
        # Warning: Assuming len(cell_end) == n_cell+1
        cell_end[:] = 0
        for i in range(length):
            cell_end[cell_id[idx[i]]] += 1
        for i in range(1, len(cell_end)):
            cell_end[i] += cell_end[i - 1]
        for i in range(length - 1, -1, -1):
            cell_end[cell_id[idx[i]]] -= 1
            new_idx[cell_end[cell_id[idx[i]]]] = idx[i]

    @staticmethod
    @numba.njit(void(int64[:], int64[:], int64[:], int64, int64[:], int64[:, :]), parallel=True)
    def _parallel_counting_sort_by_cell_id_and_update_cell_start(new_idx, idx, cell_id, length, cell_start,
                                                                 cell_start_p):
        cell_end_thread = cell_start_p
        # Warning: Assuming len(cell_end) == n_cell+1
        thread_num = cell_end_thread.shape[0]
        for t in prange(thread_num):
            cell_end_thread[t, :] = 0
            for i in range(t * length // thread_num,
                           (t + 1) * length // thread_num if t < thread_num - 1 else length):
                cell_end_thread[t, cell_id[idx[i]]] += 1

        cell_start[:] = np.sum(cell_end_thread, axis=0)
        for i in range(1, len(cell_start)):
            cell_start[i] += cell_start[i - 1]

        tmp = cell_end_thread[0, :]
        tmp[:] = cell_end_thread[thread_num - 1, :]
        cell_end_thread[thread_num - 1, :] = cell_start[:]
        for t in range(thread_num - 2, -1, -1):
            cell_start[:] = cell_end_thread[t + 1, :] - tmp[:]
            tmp[:] = cell_end_thread[t, :]
            cell_end_thread[t, :] = cell_start[:]

        for t in prange(thread_num):
            for i in range((t + 1) * length // thread_num - 1 if t < thread_num - 1 else length - 1,
                           t * length // thread_num - 1,
                           -1):
                cell_end_thread[t, cell_id[idx[i]]] -= 1
                new_idx[cell_end_thread[t, cell_id[idx[i]]]] = idx[i]

        cell_start[:] = cell_end_thread[0, :]<|MERGE_RESOLUTION|>--- conflicted
+++ resolved
@@ -23,23 +23,16 @@
             displacement[dim, droplet] = scheme(omega, courant[_l], courant[_r])
 
     @staticmethod
-<<<<<<< HEAD
     def calculate_displacement(dim, scheme, displacement, courant, cell_origin, position_in_cell):
         AlgorithmicMethods.calculate_displacement_body(dim, scheme, displacement.data, courant.data, cell_origin.data,
                                                        position_in_cell.data)
 
     @staticmethod
-    @numba.njit(void(int64[:], float64[:], int64[:], int64, float64[:, :], float64[:, :], float64[:], int64[:]),
-                **{**conf.JIT_FLAGS, **{'parallel': False}})
-    # TODO: waits for https://github.com/numba/numba/issues/5279
-    def coalescence_body(n, volume, idx, length, intensive, extensive, gamma, healthy):
-=======
     @numba.njit(int64(int64[:], float64[:], int64[:], int64, float64[:, :], float64[:, :], float64[:], int64[:], numba.boolean, int64, float64[:]),
                 **{**conf.JIT_FLAGS, **{'parallel': False}})
     # TODO: waits for https://github.com/numba/numba/issues/5279
-    def coalescence(n, volume, idx, length, intensive, extensive, gamma, healthy, adaptive, subs, adaptive_memory):
+    def coalescence_body(n, volume, idx, length, intensive, extensive, gamma, healthy, adaptive, subs, adaptive_memory):
         result = 1
->>>>>>> b65ef063
         for i in prange(length - 1):
             if gamma[i] == 0:
                 # adaptive_memory[i] = 1  # TODO parallelization
@@ -61,14 +54,14 @@
             new_n = n[j] - g * n[k]
             if new_n > 0:
                 n[j] = new_n
-                intensive[:, k] = (intensive[:, k] * volume[k] + intensive[:, j] * g * volume[j]) / (
-                            volume[k] + g * volume[j])
+                intensive[:, k] = (intensive[:, k] * volume[k] + intensive[:, j] * g * volume[j]) \
+                                  / (volume[k] + g * volume[j])
                 extensive[:, k] += g * extensive[:, j]
             else:  # new_n == 0
                 n[j] = n[k] // 2
                 n[k] = n[k] - n[j]
-                intensive[:, j] = (intensive[:, k] * volume[k] + intensive[:, j] * g * volume[j]) / (
-                            volume[k] + g * volume[j])
+                intensive[:, j] = (intensive[:, k] * volume[k] + intensive[:, j] * g * volume[j]) \
+                                  / (volume[k] + g * volume[j])
                 intensive[:, k] = intensive[:, j]
                 extensive[:, j] = g * extensive[:, j] + extensive[:, k]
                 extensive[:, k] = extensive[:, j]
@@ -77,9 +70,10 @@
         return result  # np.amax(adaptive_memory[:length-1])
 
     @staticmethod
-    def coalescence(n, volume, idx, length, intensive, extensive, gamma, healthy):
+    def coalescence(n, volume, idx, length, intensive, extensive, gamma, healthy, adaptive, subs, adaptive_memory):
         return AlgorithmicMethods.coalescence_body(n.data, volume.data, idx.data, length, intensive.data,
-                                                   extensive.data, gamma.data, healthy.data)
+                                                   extensive.data, gamma.data, healthy.data,
+                                                   adaptive, subs, adaptive_memory.data)
 
     @staticmethod
     @numba.njit(**conf.JIT_FLAGS)
@@ -123,13 +117,13 @@
                 healthy[0] = 0
 
     @staticmethod
-<<<<<<< HEAD
     def flag_precipitated(cell_origin, position_in_cell, idx, length, healthy):
         AlgorithmicMethods.flag_precipitated_body(
             cell_origin.data, position_in_cell.data, idx.data, length, healthy.data)
-=======
+
+    @staticmethod
     @numba.njit()
-    def linear_collection_efficiency(params, output, radii, is_first_in_pair, length, unit):
+    def linear_collection_efficiency_body(params, output, radii, is_first_in_pair, length, unit):
         A, B, D1, D2, E1, E2, F1, F2, G1, G2, G3, Mf, Mg = params
         for i in prange(length - 1):
             output[i] = 0
@@ -148,14 +142,21 @@
                         output[i] = max(0, output[i])
 
     @staticmethod
+    def linear_collection_efficiency(params, output, radii, is_first_in_pair, length, unit):
+        return AlgorithmicMethods.linear_collection_efficiency_body(
+            params, output.data, radii.data, is_first_in_pair.data, length, unit)
+
+    @staticmethod
     @numba.njit()
-    def interpolation(output, radius, factor, b, c):
+    def interpolation_body(output, radius, factor, b, c):
         for i in range(len(radius)):
             r_id = int(factor * radius[i])
             r_rest = ((factor * radius[i]) % 1) / factor
             output[i] = b[r_id] + r_rest * c[r_id]
 
->>>>>>> b65ef063
+    @staticmethod
+    def interpolation(output, radius, factor, b, c):
+        return AlgorithmicMethods.interpolation_body(output.data, radius.data, factor, b, c)
 
     @staticmethod
     def make_cell_caretaker(idx, cell_start, scheme="default"):
@@ -283,8 +284,8 @@
 
     @staticmethod
     @numba.njit(void(int64[:], int64[:], int64[:], int64, int64[:], int64[:, :]), parallel=True)
-    def _parallel_counting_sort_by_cell_id_and_update_cell_start(new_idx, idx, cell_id, length, cell_start,
-                                                                 cell_start_p):
+    def _parallel_counting_sort_by_cell_id_and_update_cell_start(
+            new_idx, idx, cell_id, length, cell_start, cell_start_p):
         cell_end_thread = cell_start_p
         # Warning: Assuming len(cell_end) == n_cell+1
         thread_num = cell_end_thread.shape[0]
