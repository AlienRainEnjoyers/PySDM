--- conflicted
+++ resolved
@@ -111,36 +111,6 @@
     @staticmethod
     def cell_id(cell_id, cell_origin, strides):
         return AlgorithmicMethods.cell_id_body(cell_id.data, cell_origin.data, strides.data)
-
-    '''@staticmethod
-    @numba.njit(**conf.JIT_FLAGS)
-    def coalescence_body(n, idx, length, attributes, gamma, healthy, is_first_in_pair):
-        for i in numba.prange(length // 2):
-            if gamma[i] == 0:
-                continue
-            j, k = pair_indices(i, idx, is_first_in_pair)
-
-            new_n = n[j] - gamma[i] * n[k]
-            if new_n > 0:
-                n[j] = new_n
-                for a in range(0, len(attributes)):
-                    attributes[a, k] += gamma[i] * attributes[a, j]
-            else:  # new_n == 0
-                n[j] = n[k] // 2
-                n[k] = n[k] - n[j]
-                for a in range(0, len(attributes)):
-                    attributes[a, j] = gamma[i] * attributes[a, j] + attributes[a, k]
-                    attributes[a, k] = attributes[a, j]
-            if n[k] == 0 or n[j] == 0:
-                healthy[0] = 0
-                
-    @staticmethod
-<<<<<<< HEAD
-    def coalescence(n, idx, length, attributes, gamma, healthy, is_first_in_pair):
-        AlgorithmicMethods.coalescence_body(n.data, idx.data, length,
-                                            attributes.data, gamma.data, healthy.data, is_first_in_pair.indicator.data)
-'''
-    
         
     @staticmethod
     @numba.njit(**conf.JIT_FLAGS)
@@ -203,45 +173,6 @@
                                             n_fragment.data, healthy.data, cell_id.data, coalescence_rate.data, 
                                             breakup_rate.data, is_first_in_pair.indicator.data)
         
-    '''@staticmethod
-    @numba.njit(**conf.JIT_FLAGS)
-    def breakup_body(n, idx, length, attributes, gamma, n_fragment, healthy, is_first_in_pair):
-        for i in numba.prange(length // 2):
-            # no collisional breakup occurs
-            if gamma[i] == 0:
-                continue
-            j, k = pair_indices(i, idx, is_first_in_pair)
-            new_n = n[j] - gamma[i] * n[k]
-            # breakup does occur
-            if new_n > 0:
-                n[j] = new_n
-                n[k] = n[k] * int(n_fragment[i])
-                for a in range(0, len(attributes)):
-                    attributes[a, k] += gamma[i] * attributes[a, j]
-                    attributes[a, k] /= n_fragment[i]
-                    
-            else:  # new_n == 0
-                n[j] = (n_fragment[i] * n[k]) // 2
-                n[k] = n_fragment[i] * n[k] - n[j]
-                for a in range(0, len(attributes)):
-                    attributes[a, j] = (gamma[i] * attributes[a, j] + attributes[a, k])/n_fragment[i]
-                    attributes[a, k] = attributes[a, j]
-            if n[k] == 0 or n[j] == 0:
-                healthy[0] = 0
-=======
-    def coalescence(n, idx, attributes, gamma, healthy, is_first_in_pair):
-        AlgorithmicMethods.coalescence_body(n.data, idx.data, len(idx),
-                                            attributes.data, gamma.data, healthy.data,
-                                            is_first_in_pair.indicator.data)
->>>>>>> 24c02ab0
-
-    @staticmethod
-    def breakup(n, idx, length, attributes, gamma, n_fragment, healthy, is_first_in_pair):
-        AlgorithmicMethods.breakup_body(n.data, idx.data, length,
-                                            attributes.data, gamma.data, n_fragment.data, healthy.data,
-                                            is_first_in_pair.indicator.data)'''
-        
-    # Emily: SLAMS fragmentation function
     @numba.njit(**{**conf.JIT_FLAGS})
     def slams_fragmentation_body(n_fragment, probs, rand):
         for i in numba.prange(len(n_fragment)):
