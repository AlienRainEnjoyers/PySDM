import numba
from numba import prange
from PySDM.backends.numba import conf
from PySDM.physics import constants as const
import numpy as np


class PhysicsMethods:
    def __init__(self):
        pvs_C = self.formulae.saturation_vapour_pressure.pvs_Celsius
        phys_T = self.formulae.state_variable_triplet.T
        phys_p = self.formulae.state_variable_triplet.p
        phys_pv = self.formulae.state_variable_triplet.pv
        explicit_euler = self.formulae.trivia.explicit_euler
        phys_sigma = self.formulae.surface_tension.sigma
        phys_volume = self.formulae.trivia.volume
        phys_r_cr = self.formulae.hygroscopicity.r_cr

        @numba.njit(**{**conf.JIT_FLAGS, 'fastmath': self.formulae.fastmath})
        def explicit_euler_body(y, dt, dy_dt):
            y[:] = explicit_euler(y, dt, dy_dt)
        self.explicit_euler_body = explicit_euler_body

        @numba.njit(**{**conf.JIT_FLAGS, 'fastmath': self.formulae.fastmath})
        def critical_volume(v_cr, kappa, f_org, v_dry, v_wet, T, cell):
            for i in prange(len(v_cr)):
                sigma = phys_sigma(T[cell[i]], v_wet[i], v_dry[i], f_org[i])
                v_cr[i] = phys_volume(phys_r_cr(
                    kp=kappa[i],
                    rd3=v_dry[i] / const.pi_4_3,
                    T=T[cell[i]],
                    sgm=sigma
                ))
        self.critical_volume_body = critical_volume

        @numba.njit(**{**conf.JIT_FLAGS, 'fastmath': self.formulae.fastmath})
        def temperature_pressure_RH_body(rhod, thd, qv, T, p, RH):
            for i in prange(T.shape[0]):
                T[i] = phys_T(rhod[i], thd[i])
                p[i] = phys_p(rhod[i], T[i], qv[i])
                RH[i] = phys_pv(p[i], qv[i]) / pvs_C(T[i] - const.T0)
        self.temperature_pressure_RH_body = temperature_pressure_RH_body

        @numba.njit(**{**conf.JIT_FLAGS, 'fastmath': self.formulae.fastmath})
        def terminal_velocity_body(values, radius, k1, k2, k3, r1, r2):
            for i in prange(len(values)):
                if radius[i] < r1:
                    values[i] = k1 * radius[i] ** 2
                elif radius[i] < r2:
                    values[i] = k2 * radius[i]
                else:
                    values[i] = k3 * radius[i] ** (1 / 2)
        self.terminal_velocity_body = terminal_velocity_body

    def temperature_pressure_RH(self, rhod, thd, qv, T, p, RH):
        self.temperature_pressure_RH_body(rhod.data, thd.data, qv.data, T.data, p.data, RH.data)

    def terminal_velocity(self, values, radius, k1, k2, k3, r1, r2):
        self.terminal_velocity_body(values, radius, k1, k2, k3, r1, r2)

    def explicit_euler(self, y, dt, dy_dt):
        self.explicit_euler_body(y.data, dt, dy_dt)

<<<<<<< HEAD
    def critical_volume(self, v_cr, kappa, f_org, v_dry, v_wet, T, cell):
        self.critical_volume_body(v_cr.data, kappa.data, f_org.data, v_dry.data, v_wet.data, T.data, cell.data)

    def freeze(self, T_fz, v_wet, T, RH, cell):
        self.freeze_body(T_fz.data, v_wet.data, T.data, RH.data, cell.data)
=======
    def critical_volume(self, v_cr, kappa, v_dry, v_wet, T, cell):
        self.critical_volume_body(v_cr.data, kappa, v_dry.data, v_wet.data, T.data, cell.data)
>>>>>>> 5893b409
<|MERGE_RESOLUTION|>--- conflicted
+++ resolved
@@ -61,13 +61,5 @@
     def explicit_euler(self, y, dt, dy_dt):
         self.explicit_euler_body(y.data, dt, dy_dt)
 
-<<<<<<< HEAD
     def critical_volume(self, v_cr, kappa, f_org, v_dry, v_wet, T, cell):
-        self.critical_volume_body(v_cr.data, kappa.data, f_org.data, v_dry.data, v_wet.data, T.data, cell.data)
-
-    def freeze(self, T_fz, v_wet, T, RH, cell):
-        self.freeze_body(T_fz.data, v_wet.data, T.data, RH.data, cell.data)
-=======
-    def critical_volume(self, v_cr, kappa, v_dry, v_wet, T, cell):
-        self.critical_volume_body(v_cr.data, kappa, v_dry.data, v_wet.data, T.data, cell.data)
->>>>>>> 5893b409
+        self.critical_volume_body(v_cr.data, kappa.data, f_org.data, v_dry.data, v_wet.data, T.data, cell.data)