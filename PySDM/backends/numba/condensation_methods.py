--- conflicted
+++ resolved
@@ -13,23 +13,7 @@
 
 class CondensationMethods:
     @staticmethod
-<<<<<<< HEAD
     def make_adapt_substeps(step_fake, fuse=100, multiplier=2):
-=======
-    def make_condensation_solver(coord='volume logarithm', adaptive=True):
-
-        @numba.njit(**{**conf.JIT_FLAGS, **{'parallel': False, 'cache': False}})
-        def solve(v, particle_T, r_cr, n, vdry, cell_idx, kappa, thd, qv, dthd_dt, dqv_dt, m_d, rhod_mean,
-                  rtol_x, rtol_thd, dt, n_substeps):
-            args = (v, particle_T, r_cr, n, vdry, cell_idx, kappa, thd, qv, dthd_dt, dqv_dt, m_d, rhod_mean, rtol_x)
-            if adaptive:
-                n_substeps = adapt_substeps(args, n_substeps, dt, thd, rtol_thd)
-            qv, thd, ripenings = step(args, dt, n_substeps)
-            return qv, thd, n_substeps, ripenings
-
-        fuse = 100
-        multiplier = 2
->>>>>>> bab8a7fb
 
         @numba.njit(**{**conf.JIT_FLAGS, **{'parallel': False, 'cache': False}})
         def adapt_substeps(args, n_substeps, dt, thd, rtol_thd):
@@ -122,12 +106,8 @@
         @numba.njit(**{**conf.JIT_FLAGS, **{'parallel': False, 'cache': False}})
         def calculate_ml_new(dt, fake, T, p, RH, v, particle_T, r_cr, n, vdry, cell_idx, kappa, qv, rtol_x):
             result = 0
-<<<<<<< HEAD
-=======
-            using_drop_temperatures = len(particle_T) > 0  # TODO: move outside numba
             growing = 0
             decreasing = 0
->>>>>>> bab8a7fb
             for drop in cell_idx:
                 x_old = x(v[drop])
                 r_old = radius(v[drop])
