--- conflicted
+++ resolved
@@ -7,12 +7,8 @@
 #  TIP: can be called asynchronously
 #  TIP: sometimes only half array is needed
 
-<<<<<<< HEAD
+
 class Random(RandomCommon):  # pylint: disable=too-few-public-methods
-=======
-
-class Random:  # pylint: disable=too-few-public-methods
->>>>>>> 635dec32
     def __init__(self, size, seed):
         super().__init__(size, seed)
         self.generator = np.random.default_rng(seed)
