"""
CPU implementation of backend methods for particle collisions
"""
import numba
import numpy as np
from PySDM.physics.constants import sqrt_pi, sqrt_two
from PySDM.backends.impl_numba import conf
from PySDM.backends.impl_numba.storage import Storage
from PySDM.backends.impl_common.backend_methods import BackendMethods
from PySDM.backends.impl_numba.atomic_operations import atomic_add


@numba.njit(**{**conf.JIT_FLAGS, **{'parallel': False}})
def pair_indices(i, idx, is_first_in_pair):
    """ given permutation array `idx` and `is_first_in_pair` flag array,
        returns indices `j` and `k` of droplets within pair `i`
        such that `j` points to the droplet with higher (or equal) multiplicity
    """
    offset = 1 - is_first_in_pair[2 * i]
    j = idx[2 * i + offset]
    k = idx[2 * i + 1 + offset]
    return j, k


@numba.njit(**{**conf.JIT_FLAGS, **{'parallel': False}})
def coalesce(i, j, k, cid, multiplicity, gamma, attributes, coalescence_rate):
    """  """
    atomic_add(coalescence_rate, cid, gamma[i] * multiplicity[k])
    new_n = multiplicity[j] - gamma[i] * multiplicity[k]
    if new_n > 0:
        multiplicity[j] = new_n
        for a in range(0, len(attributes)):
            attributes[a, k] += gamma[i] * attributes[a, j]
    else:  # new_n == 0
        multiplicity[j] = multiplicity[k] // 2
        multiplicity[k] = multiplicity[k] - multiplicity[j]
        for a in range(0, len(attributes)):
            attributes[a, j] = gamma[i] * attributes[a, j] + attributes[a, k]
            attributes[a, k] = attributes[a, j]


@numba.njit(**{**conf.JIT_FLAGS, **{'parallel': False}})
def break_up(i, j, k, cid, multiplicity, gamma, attributes, n_fragment, max_multiplicity,
             breakup_rate, success):
    atomic_add(breakup_rate, cid, gamma[i] * multiplicity[k])
    if n_fragment[i] ** gamma[i] > max_multiplicity:
        success[0] = False
    tmp1 = 0
    for m in range(int(gamma[i])):
        tmp1 += n_fragment[i] ** m
    tmp2 = n_fragment[i] ** gamma[i]

    new_n = multiplicity[j] - tmp1 * multiplicity[k]

    if new_n > 0:
        multiplicity[j] = new_n
        multiplicity[k] = multiplicity[k] * tmp2
        for a in range(0, len(attributes)):
            attributes[a, k] += tmp1 * attributes[a, j]
            attributes[a, k] /= tmp2
    elif new_n == 0:
        multiplicity[j] = (tmp2 * multiplicity[k]) // 2
        multiplicity[k] = tmp2 * multiplicity[k] - multiplicity[j]
        for a in range(0, len(attributes)):
            attributes[a, k] += tmp1 * attributes[a, j]
            attributes[a, k] /= tmp2
            attributes[a, j] = attributes[a, k]
    else:  # new_n < 0
        # find nearest feasible gamma, repeat until we hit true gamma
        gamma_tmp = 0
        gamma_deficit = gamma[i]
        while gamma_deficit > 0:
            if multiplicity[k] > multiplicity[j]:
                j, k = k, j

            tmp1 = 0
            for m in range(int(gamma_deficit)):
                tmp1 += n_fragment[i] ** m
                new_n = multiplicity[j] - tmp1 * multiplicity[k]
                gamma_tmp = m + 1
                if new_n < 0:
                    gamma_tmp = m
                    tmp1 -= n_fragment[i] ** m
                    break
            gamma_deficit -= gamma_tmp
            tmp2 = n_fragment[i] ** gamma_tmp
            new_n = multiplicity[j] - tmp1 * multiplicity[k]
            if new_n > 0:
                multiplicity[j] = new_n
                multiplicity[k] = multiplicity[k] * tmp2
                for a in range(0, len(attributes)):
                    attributes[a, k] += tmp1 * attributes[a, j]
                    attributes[a, k] /= tmp2
            else:  # new_n = 0
                multiplicity[j] = (tmp2 * multiplicity[k]) // 2
                multiplicity[k] = tmp2 * multiplicity[k] - multiplicity[j]
                for a in range(0, len(attributes)):
                    attributes[a, k] += tmp1 * attributes[a, j]
                    attributes[a, k] /= tmp2
                    attributes[a, j] = attributes[a, k]

    # perform rounding to take us back to integer multiplicities
    # TODO #744 logic needs correction - multiplicity[] is an int array,
    #           earlier assignments already cause int casting
    factor_j = multiplicity[j] / int(multiplicity[j])
    factor_k = multiplicity[k] / int(multiplicity[k])
    multiplicity[j] = int(multiplicity[j])
    multiplicity[k] = int(multiplicity[k])
    for a in range(0, len(attributes)):
        attributes[a, k] *= factor_k
        attributes[a, j] *= factor_j


@numba.njit(**{**conf.JIT_FLAGS, **{'parallel': False}})
def flag_zero_multiplicity(j, k, multiplicity, healthy):
    if multiplicity[k] == 0 or multiplicity[j] == 0:
        healthy[0] = 0


class CollisionsMethods(BackendMethods):
    @staticmethod
    @numba.njit(**{**conf.JIT_FLAGS, **{'parallel': False}})
    def __adaptive_sdm_end_body(dt_left, n_cell, cell_start):
        end = 0
        for i in range(n_cell - 1, -1, -1):
            if dt_left[i] == 0:
                continue
            end = cell_start[i + 1]
            break
        return end

    def adaptive_sdm_end(self, dt_left, cell_start):
        return self.__adaptive_sdm_end_body(
            dt_left.data, len(dt_left), cell_start.data
        )

    @staticmethod
    @numba.njit(**conf.JIT_FLAGS)
    # pylint: disable=too-many-arguments,too-many-locals
    def __adaptive_sdm_gamma_body(gamma, idx, length, multiplicity, cell_id, dt_left, dt,
                                  dt_range, is_first_in_pair, stats_n_substep, stats_dt_min):
        dt_todo = np.empty_like(dt_left)
        for cid in numba.prange(len(dt_todo)):  # pylint: disable=not-an-iterable
            dt_todo[cid] = min(dt_left[cid], dt_range[1])
        for i in range(length // 2):  # TODO #571
            if gamma[i] == 0:
                continue
            j, k = pair_indices(i, idx, is_first_in_pair)
            prop = multiplicity[j] // multiplicity[k]
            dt_optimal = dt * prop / gamma[i]
            cid = cell_id[j]
            dt_optimal = max(dt_optimal, dt_range[0])
            dt_todo[cid] = min(dt_todo[cid], dt_optimal)
            stats_dt_min[cid] = min(stats_dt_min[cid], dt_optimal)
        for i in numba.prange(length // 2):  # pylint: disable=not-an-iterable
            if gamma[i] == 0:
                continue
            j, _ = pair_indices(i, idx, is_first_in_pair)
            gamma[i] *= dt_todo[cell_id[j]] / dt
        for cid in numba.prange(len(dt_todo)):  # pylint: disable=not-an-iterable
            dt_left[cid] -= dt_todo[cid]
            if dt_todo[cid] > 0:
                stats_n_substep[cid] += 1

    # pylint: disable=too-many-arguments
    def adaptive_sdm_gamma(self, gamma, n, cell_id, dt_left, dt, dt_range, is_first_in_pair,
                           stats_n_substep, stats_dt_min):
        return self.__adaptive_sdm_gamma_body(
            gamma.data, n.idx.data, len(n), n.data, cell_id.data,
            dt_left.data, dt, dt_range, is_first_in_pair.indicator.data,
            stats_n_substep.data, stats_dt_min.data)

    @staticmethod
    # @numba.njit(**conf.JIT_FLAGS)  # note: as of Numba 0.51, np.dot() does not support ints
    def __cell_id_body(cell_id, cell_origin, strides):
        cell_id[:] = np.dot(strides, cell_origin)

    def cell_id(self, cell_id, cell_origin, strides):
        return self.__cell_id_body(cell_id.data, cell_origin.data, strides.data)

    @staticmethod
    @numba.njit(**conf.JIT_FLAGS)
    def __collision_coalescence_body(
        multiplicity, idx, length, attributes, gamma, healthy, cell_id, coalescence_rate,
        is_first_in_pair
    ):
        for i in numba.prange(length // 2):  # pylint: disable=not-an-iterable,too-many-nested-blocks
            if gamma[i] == 0:
                continue
            j, k = pair_indices(i, idx, is_first_in_pair)
            coalesce(i, j, k, cell_id[i], multiplicity, gamma, attributes, coalescence_rate)
            flag_zero_multiplicity(j, k, multiplicity, healthy)

    def collision_coalescence(
        self, multiplicity, idx, attributes, gamma, healthy, cell_id, coalescence_rate,
        is_first_in_pair
    ):
        self.__collision_coalescence_body(
            multiplicity.data, idx.data, len(idx), attributes.data, gamma.data, healthy.data,
            cell_id.data, coalescence_rate.data, is_first_in_pair.indicator.data
        )

    @staticmethod
    @numba.njit(**conf.JIT_FLAGS)
    def __collision_coalescence_breakup_body(multiplicity, idx, length, attributes, gamma, rand,
                         Ec, Eb, n_fragment, healthy, cell_id, coalescence_rate,
                         breakup_rate, is_first_in_pair, success, max_multiplicity):
        for i in numba.prange(length // 2):  # pylint: disable=not-an-iterable,too-many-nested-blocks
            if gamma[i] == 0:
                continue
            bouncing = rand[i] - Ec[i] - Eb[i] > 0
            if bouncing:
                continue
            j, k = pair_indices(i, idx, is_first_in_pair)
            if rand[i] - Ec[i] < 0:
                coalesce(i, j, k, cell_id[i], multiplicity, gamma, attributes, coalescence_rate)
            else:
<<<<<<< HEAD
                break_up(i, j, k, cell_id[i], multiplicity, gamma, attributes, n_fragment,
                         max_multiplicity, breakup_rate, success)
            flag_zero_multiplicity(j, k, multiplicity, healthy)

    def collision_coalescence_breakup(
        self, multiplicity, idx, attributes, gamma, rand, Ec, Eb, n_fragment, healthy, cell_id,
        coalescence_rate, breakup_rate, is_first_in_pair
    ):
=======
                atomic_add(breakup_rate, cid, gamma[i] * multiplicity[k])
                if n_fragment[i]**gamma[i] > max_multiplicity:
                    success[0] = False
                gamma_tmp = 0
                gamma_deficit = gamma[i]
                while gamma_deficit > 0:
                    if multiplicity[k] > multiplicity[j]:
                        j, k = k, j
                    tmp1 = 0
                    for m in range(int(gamma_deficit)):
                        tmp1 += n_fragment[i]**m
                        new_n = multiplicity[j] - tmp1 * multiplicity[k]
                        gamma_tmp = m+1
                        if new_n < 0:
                            gamma_tmp = m
                            tmp1 -= n_fragment[i]**m
                            break
                    gamma_deficit -= gamma_tmp
                    tmp2 = n_fragment[i]**gamma_tmp
                    new_n = multiplicity[j] - tmp1*multiplicity[k]
                    if new_n > 0:
                        nj = new_n
                        nk = multiplicity[k]*tmp2
                        for a in range(0,len(attributes)):
                            attributes[a,k] += tmp1 * attributes[a, j]
                            attributes[a,k] /= tmp2
                    else: # new_n = 0
                        nj = tmp2 * multiplicity[k] / 2
                        nk = nj
                        for a in range(0, len(attributes)):
                            attributes[a, k] += tmp1 * attributes[a, j]
                            attributes[a, k] /= tmp2
                            attributes[a, j] = attributes[a, k]

                    factor_j = nj/round(nj)
                    factor_k = nk/round(nk)
                    multiplicity[j] = round(nj)
                    multiplicity[k] = round(nk)
                    for a in range(0,len(attributes)):
                        attributes[a,k] *= factor_k
                        attributes[a,j] *= factor_j

            if multiplicity[k] == 0 or multiplicity[j] == 0:
                healthy[0] = 0

    def collision(self, multiplicity, idx, attributes, gamma, rand, Ec, Eb,
                  n_fragment, healthy, cell_id, coalescence_rate, breakup_rate,
                  is_first_in_pair):
>>>>>>> d1759d2f
        max_multiplicity = np.iinfo(multiplicity.data.dtype).max
        success = np.ones(1, dtype=bool)
        self.__collision_coalescence_breakup_body(
            multiplicity.data, idx.data, len(idx), attributes.data, gamma.data, rand.data,
            Ec.data, Eb.data, n_fragment.data, healthy.data, cell_id.data, coalescence_rate.data,
            breakup_rate.data, is_first_in_pair.indicator.data, success, max_multiplicity
        )
        assert success

    @staticmethod
    @numba.njit(**{**conf.JIT_FLAGS})
    def __slams_fragmentation_body(n_fragment, probs, rand):
        for i in numba.prange(len(n_fragment)):  # pylint: disable=not-an-iterable
            probs[i] = 0.0
            n_fragment[i] = 1
            for n in range(22):
                probs[i] += 0.91 * (n + 2)**(-1.56)
                if rand[i] < probs[i]:
                    n_fragment[i] = n + 2
                    break

    def slams_fragmentation(self, n_fragment, probs, rand):
        self.__slams_fragmentation_body(n_fragment.data, probs.data, rand.data)

    @staticmethod
    @numba.njit(**{**conf.JIT_FLAGS})
    def __exp_fragmentation_body(n_fragment, scale, frag_size, r_max, rand):
        '''
        Exponential PDF
        '''
        for i in numba.prange(len(n_fragment)):  # pylint: disable=not-an-iterable
            frag_size[i] = -scale * np.log(1-rand[i])
            if frag_size[i] > r_max[i]:
                n_fragment[i] = 1
            else:
                n_fragment[i] = r_max[i] / frag_size[i]

    def exp_fragmentation(self, n_fragment, scale, frag_size, r_max, rand):
        self.__exp_fragmentation_body(n_fragment.data, scale, frag_size.data, r_max.data, rand.data)

    @staticmethod
    @numba.njit(**{**conf.JIT_FLAGS})
    def __gauss_fragmentation_body(n_fragment, mu, scale, frag_size, r_max, rand):
        '''
        Gaussian PDF
        CDF = erf(x); approximate as erf(x) ~ tanh(ax) with a = 2/sqrt(pi) as in Vedder 1987
        '''
        for i in numba.prange(len(n_fragment)):  # pylint: disable=not-an-iterable
            frag_size[i] = mu + sqrt_pi * sqrt_two * scale / 4 * np.log((1 + rand[i])/(1 - rand[i]))
            if frag_size[i] > r_max[i]:
                n_fragment[i] = 1.0
            else:
                n_fragment[i] = r_max[i] / frag_size[i]

    def gauss_fragmentation(self, n_fragment, mu, scale, frag_size, r_max, rand):
        self.__gauss_fragmentation_body(n_fragment.data, mu, scale, frag_size.data, r_max.data,
                                      rand.data)

    @staticmethod
    @numba.njit(**{**conf.JIT_FLAGS})
    def __ll1982_fragmentation_body(n_fragment, probs, rand): # pylint: disable=unused-argument
        for i in numba.prange(len(n_fragment)):  # pylint: disable=not-an-iterable
            probs[i] = 0.0
            n_fragment[i] = 1

            # first consider filament breakup

    def ll1982_fragmentation(self, n_fragment, probs, rand):
        self.__ll1982_fragmentation_body(n_fragment.data, probs.data, rand.data)

    @staticmethod
    @numba.njit(**conf.JIT_FLAGS)
    # pylint: disable=too-many-arguments
    def __compute_gamma_body(gamma, rand, idx, length, multiplicity, cell_id,
                           collision_rate_deficit, collision_rate, is_first_in_pair):
        """
        return in "gamma" array gamma (see: http://doi.org/10.1002/qj.441, section 5)
        formula:
        gamma = floor(prob) + 1 if rand <  prob - floor(prob)
              = floor(prob)     if rand >= prob - floor(prob)
        """
        for i in numba.prange(length // 2):  # pylint: disable=not-an-iterable
            gamma[i] = np.ceil(gamma[i] - rand[i])

            no_collision = gamma[i] == 0
            if no_collision:
                continue

            j, k = pair_indices(i, idx, is_first_in_pair)
            prop = multiplicity[j] // multiplicity[k]
            g = min(int(gamma[i]), prop)
            cid = cell_id[j]
            atomic_add(collision_rate, cid, g * multiplicity[k])
            atomic_add(collision_rate_deficit, cid, (int(gamma[i]) - g) * multiplicity[k])
            gamma[i] = g

    # pylint: disable=too-many-arguments
    def compute_gamma(self, gamma, rand, multiplicity, cell_id,
                      collision_rate_deficit, collision_rate, is_first_in_pair):
        return self.__compute_gamma_body(
            gamma.data, rand.data, multiplicity.idx.data, len(multiplicity), multiplicity.data,
            cell_id.data,
            collision_rate_deficit.data, collision_rate.data, is_first_in_pair.indicator.data)

    @staticmethod
    def make_cell_caretaker(idx, cell_start, scheme="default"):
        class CellCaretaker:  # pylint: disable=too-few-public-methods
            def __init__(self, idx, cell_start, scheme):
                if scheme == "default":
                    if conf.JIT_FLAGS['parallel']:
                        scheme = "counting_sort_parallel"
                    else:
                        scheme = "counting_sort"
                self.scheme = scheme
                if scheme in ("counting_sort", "counting_sort_parallel"):
                    self.tmp_idx = Storage.empty(idx.shape, idx.dtype)
                if scheme == "counting_sort_parallel":
                    self.cell_starts = Storage.empty(
                        (numba.config.NUMBA_NUM_THREADS, len(cell_start)),  # pylint: disable=no-member
                        dtype=int
                    )

            def __call__(self, cell_id, cell_idx, cell_start, idx):
                length = len(idx)
                if self.scheme == "counting_sort":
                    CollisionsMethods._counting_sort_by_cell_id_and_update_cell_start(
                        self.tmp_idx.data, idx.data, cell_id.data,
                        cell_idx.data, length, cell_start.data)
                elif self.scheme == "counting_sort_parallel":
                    CollisionsMethods._parallel_counting_sort_by_cell_id_and_update_cell_start(
                        self.tmp_idx.data, idx.data, cell_id.data, cell_idx.data,
                        length, cell_start.data, self.cell_starts.data)
                idx.data, self.tmp_idx.data = self.tmp_idx.data, idx.data

        return CellCaretaker(idx, cell_start, scheme)

    @staticmethod
    @numba.njit(**{**conf.JIT_FLAGS, **{'parallel': False}})
    # pylint: disable=too-many-arguments
    def __normalize_body(prob, cell_id, cell_idx, cell_start, norm_factor, timestep, dv):
        n_cell = cell_start.shape[0] - 1
        for i in range(n_cell):
            sd_num = cell_start[i + 1] - cell_start[i]
            if sd_num < 2:
                norm_factor[i] = 0
            else:
                norm_factor[i] = timestep / dv * sd_num * (sd_num - 1) / 2 / (sd_num // 2)
        for d in numba.prange(prob.shape[0]):  # pylint: disable=not-an-iterable
            prob[d] *= norm_factor[cell_idx[cell_id[d]]]

    # pylint: disable=too-many-arguments
    def normalize(self, prob, cell_id, cell_idx, cell_start, norm_factor, timestep, dv):
        return self.__normalize_body(
            prob.data, cell_id.data, cell_idx.data, cell_start.data,
            norm_factor.data, timestep, dv)

    @staticmethod
    @numba.njit(**{**conf.JIT_FLAGS, **{'parallel': False}})
    def remove_zero_n_or_flagged(multiplicity, idx, length) -> int:
        flag = len(idx)
        new_length = length
        i = 0
        while i < new_length:
            if idx[i] == flag or multiplicity[idx[i]] == 0:
                new_length -= 1
                idx[i] = idx[new_length]
                idx[new_length] = flag
            else:
                i += 1
        return new_length

    @staticmethod
    @numba.njit(**conf.JIT_FLAGS)
    # pylint: disable=too-many-arguments
    def _counting_sort_by_cell_id_and_update_cell_start(
            new_idx, idx, cell_id, cell_idx, length, cell_start
    ):
        cell_end = cell_start
        # Warning: Assuming len(cell_end) == n_cell+1
        cell_end[:] = 0
        for i in range(length):
            cell_end[cell_idx[cell_id[idx[i]]]] += 1
        for i in range(1, len(cell_end)):
            cell_end[i] += cell_end[i - 1]
        for i in range(length - 1, -1, -1):
            cell_end[cell_idx[cell_id[idx[i]]]] -= 1
            new_idx[cell_end[cell_idx[cell_id[idx[i]]]]] = idx[i]

    @staticmethod
    @numba.njit(**conf.JIT_FLAGS)
    # pylint: disable=too-many-arguments
    def _parallel_counting_sort_by_cell_id_and_update_cell_start(
            new_idx, idx, cell_id, cell_idx, length, cell_start, cell_start_p):
        cell_end_thread = cell_start_p
        # Warning: Assuming len(cell_end) == n_cell+1
        thread_num = cell_end_thread.shape[0]
        for t in numba.prange(thread_num):  # pylint: disable=not-an-iterable
            cell_end_thread[t, :] = 0
            for i in range(t * length // thread_num,
                           (t + 1) * length // thread_num if t < thread_num - 1 else length):
                cell_end_thread[t, cell_idx[cell_id[idx[i]]]] += 1

        cell_start[:] = np.sum(cell_end_thread, axis=0)
        for i in range(1, len(cell_start)):
            cell_start[i] += cell_start[i - 1]

        tmp = cell_end_thread[0, :]
        tmp[:] = cell_end_thread[thread_num - 1, :]
        cell_end_thread[thread_num - 1, :] = cell_start[:]
        for t in range(thread_num - 2, -1, -1):
            cell_start[:] = cell_end_thread[t + 1, :] - tmp[:]
            tmp[:] = cell_end_thread[t, :]
            cell_end_thread[t, :] = cell_start[:]

        for t in numba.prange(thread_num):  # pylint: disable=not-an-iterable
            for i in range(
                (t + 1) * length // thread_num - 1 if t < thread_num - 1 else length - 1,
                t * length // thread_num - 1,
                -1
            ):
                cell_end_thread[t, cell_idx[cell_id[idx[i]]]] -= 1
                new_idx[cell_end_thread[t, cell_idx[cell_id[idx[i]]]]] = idx[i]

        cell_start[:] = cell_end_thread[0, :]<|MERGE_RESOLUTION|>--- conflicted
+++ resolved
@@ -22,101 +22,6 @@
     return j, k
 
 
-@numba.njit(**{**conf.JIT_FLAGS, **{'parallel': False}})
-def coalesce(i, j, k, cid, multiplicity, gamma, attributes, coalescence_rate):
-    """  """
-    atomic_add(coalescence_rate, cid, gamma[i] * multiplicity[k])
-    new_n = multiplicity[j] - gamma[i] * multiplicity[k]
-    if new_n > 0:
-        multiplicity[j] = new_n
-        for a in range(0, len(attributes)):
-            attributes[a, k] += gamma[i] * attributes[a, j]
-    else:  # new_n == 0
-        multiplicity[j] = multiplicity[k] // 2
-        multiplicity[k] = multiplicity[k] - multiplicity[j]
-        for a in range(0, len(attributes)):
-            attributes[a, j] = gamma[i] * attributes[a, j] + attributes[a, k]
-            attributes[a, k] = attributes[a, j]
-
-
-@numba.njit(**{**conf.JIT_FLAGS, **{'parallel': False}})
-def break_up(i, j, k, cid, multiplicity, gamma, attributes, n_fragment, max_multiplicity,
-             breakup_rate, success):
-    atomic_add(breakup_rate, cid, gamma[i] * multiplicity[k])
-    if n_fragment[i] ** gamma[i] > max_multiplicity:
-        success[0] = False
-    tmp1 = 0
-    for m in range(int(gamma[i])):
-        tmp1 += n_fragment[i] ** m
-    tmp2 = n_fragment[i] ** gamma[i]
-
-    new_n = multiplicity[j] - tmp1 * multiplicity[k]
-
-    if new_n > 0:
-        multiplicity[j] = new_n
-        multiplicity[k] = multiplicity[k] * tmp2
-        for a in range(0, len(attributes)):
-            attributes[a, k] += tmp1 * attributes[a, j]
-            attributes[a, k] /= tmp2
-    elif new_n == 0:
-        multiplicity[j] = (tmp2 * multiplicity[k]) // 2
-        multiplicity[k] = tmp2 * multiplicity[k] - multiplicity[j]
-        for a in range(0, len(attributes)):
-            attributes[a, k] += tmp1 * attributes[a, j]
-            attributes[a, k] /= tmp2
-            attributes[a, j] = attributes[a, k]
-    else:  # new_n < 0
-        # find nearest feasible gamma, repeat until we hit true gamma
-        gamma_tmp = 0
-        gamma_deficit = gamma[i]
-        while gamma_deficit > 0:
-            if multiplicity[k] > multiplicity[j]:
-                j, k = k, j
-
-            tmp1 = 0
-            for m in range(int(gamma_deficit)):
-                tmp1 += n_fragment[i] ** m
-                new_n = multiplicity[j] - tmp1 * multiplicity[k]
-                gamma_tmp = m + 1
-                if new_n < 0:
-                    gamma_tmp = m
-                    tmp1 -= n_fragment[i] ** m
-                    break
-            gamma_deficit -= gamma_tmp
-            tmp2 = n_fragment[i] ** gamma_tmp
-            new_n = multiplicity[j] - tmp1 * multiplicity[k]
-            if new_n > 0:
-                multiplicity[j] = new_n
-                multiplicity[k] = multiplicity[k] * tmp2
-                for a in range(0, len(attributes)):
-                    attributes[a, k] += tmp1 * attributes[a, j]
-                    attributes[a, k] /= tmp2
-            else:  # new_n = 0
-                multiplicity[j] = (tmp2 * multiplicity[k]) // 2
-                multiplicity[k] = tmp2 * multiplicity[k] - multiplicity[j]
-                for a in range(0, len(attributes)):
-                    attributes[a, k] += tmp1 * attributes[a, j]
-                    attributes[a, k] /= tmp2
-                    attributes[a, j] = attributes[a, k]
-
-    # perform rounding to take us back to integer multiplicities
-    # TODO #744 logic needs correction - multiplicity[] is an int array,
-    #           earlier assignments already cause int casting
-    factor_j = multiplicity[j] / int(multiplicity[j])
-    factor_k = multiplicity[k] / int(multiplicity[k])
-    multiplicity[j] = int(multiplicity[j])
-    multiplicity[k] = int(multiplicity[k])
-    for a in range(0, len(attributes)):
-        attributes[a, k] *= factor_k
-        attributes[a, j] *= factor_j
-
-
-@numba.njit(**{**conf.JIT_FLAGS, **{'parallel': False}})
-def flag_zero_multiplicity(j, k, multiplicity, healthy):
-    if multiplicity[k] == 0 or multiplicity[j] == 0:
-        healthy[0] = 0
-
-
 class CollisionsMethods(BackendMethods):
     @staticmethod
     @numba.njit(**{**conf.JIT_FLAGS, **{'parallel': False}})
@@ -180,51 +85,36 @@
 
     @staticmethod
     @numba.njit(**conf.JIT_FLAGS)
-    def __collision_coalescence_body(
-        multiplicity, idx, length, attributes, gamma, healthy, cell_id, coalescence_rate,
-        is_first_in_pair
-    ):
-        for i in numba.prange(length // 2):  # pylint: disable=not-an-iterable,too-many-nested-blocks
-            if gamma[i] == 0:
-                continue
-            j, k = pair_indices(i, idx, is_first_in_pair)
-            coalesce(i, j, k, cell_id[i], multiplicity, gamma, attributes, coalescence_rate)
-            flag_zero_multiplicity(j, k, multiplicity, healthy)
-
-    def collision_coalescence(
-        self, multiplicity, idx, attributes, gamma, healthy, cell_id, coalescence_rate,
-        is_first_in_pair
-    ):
-        self.__collision_coalescence_body(
-            multiplicity.data, idx.data, len(idx), attributes.data, gamma.data, healthy.data,
-            cell_id.data, coalescence_rate.data, is_first_in_pair.indicator.data
-        )
-
-    @staticmethod
-    @numba.njit(**conf.JIT_FLAGS)
-    def __collision_coalescence_breakup_body(multiplicity, idx, length, attributes, gamma, rand,
+    def __collision_body(multiplicity, idx, length, attributes, gamma, rand,
                          Ec, Eb, n_fragment, healthy, cell_id, coalescence_rate,
                          breakup_rate, is_first_in_pair, success, max_multiplicity):
         for i in numba.prange(length // 2):  # pylint: disable=not-an-iterable,too-many-nested-blocks
             if gamma[i] == 0:
                 continue
+
             bouncing = rand[i] - Ec[i] - Eb[i] > 0
             if bouncing:
                 continue
+
+            dyn = rand[i] - Ec[i]
             j, k = pair_indices(i, idx, is_first_in_pair)
-            if rand[i] - Ec[i] < 0:
-                coalesce(i, j, k, cell_id[i], multiplicity, gamma, attributes, coalescence_rate)
-            else:
-<<<<<<< HEAD
-                break_up(i, j, k, cell_id[i], multiplicity, gamma, attributes, n_fragment,
-                         max_multiplicity, breakup_rate, success)
-            flag_zero_multiplicity(j, k, multiplicity, healthy)
-
-    def collision_coalescence_breakup(
-        self, multiplicity, idx, attributes, gamma, rand, Ec, Eb, n_fragment, healthy, cell_id,
-        coalescence_rate, breakup_rate, is_first_in_pair
-    ):
-=======
+            cid = cell_id[i]
+
+            coalescence_else_breakup = dyn < 0
+            if coalescence_else_breakup:
+                atomic_add(coalescence_rate, cid, gamma[i] * multiplicity[k])
+                new_n = multiplicity[j] - gamma[i] * multiplicity[k]
+                if new_n > 0:
+                    multiplicity[j] = new_n
+                    for a in range(0, len(attributes)):
+                        attributes[a, k] += gamma[i] * attributes[a, j]
+                else:  # new_n == 0
+                    multiplicity[j] = multiplicity[k] // 2
+                    multiplicity[k] = multiplicity[k] - multiplicity[j]
+                    for a in range(0, len(attributes)):
+                        attributes[a, j] = gamma[i] * attributes[a, j] + attributes[a, k]
+                        attributes[a, k] = attributes[a, j]
+            else:
                 atomic_add(breakup_rate, cid, gamma[i] * multiplicity[k])
                 if n_fragment[i]**gamma[i] > max_multiplicity:
                     success[0] = False
@@ -273,14 +163,13 @@
     def collision(self, multiplicity, idx, attributes, gamma, rand, Ec, Eb,
                   n_fragment, healthy, cell_id, coalescence_rate, breakup_rate,
                   is_first_in_pair):
->>>>>>> d1759d2f
         max_multiplicity = np.iinfo(multiplicity.data.dtype).max
         success = np.ones(1, dtype=bool)
-        self.__collision_coalescence_breakup_body(
-            multiplicity.data, idx.data, len(idx), attributes.data, gamma.data, rand.data,
-            Ec.data, Eb.data, n_fragment.data, healthy.data, cell_id.data, coalescence_rate.data,
-            breakup_rate.data, is_first_in_pair.indicator.data, success, max_multiplicity
-        )
+        self.__collision_body(multiplicity.data, idx.data, len(idx), attributes.data,
+                            gamma.data, rand.data, Ec.data, Eb.data,
+                            n_fragment.data, healthy.data, cell_id.data, coalescence_rate.data,
+                            breakup_rate.data, is_first_in_pair.indicator.data, success,
+                            max_multiplicity)
         assert success
 
     @staticmethod
@@ -430,6 +319,7 @@
             prob.data, cell_id.data, cell_idx.data, cell_start.data,
             norm_factor.data, timestep, dv)
 
+
     @staticmethod
     @numba.njit(**{**conf.JIT_FLAGS, **{'parallel': False}})
     def remove_zero_n_or_flagged(multiplicity, idx, length) -> int:
