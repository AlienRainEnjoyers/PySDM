--- conflicted
+++ resolved
@@ -603,20 +603,9 @@
     # pylint: disable=too-many-arguments
     # TODO #874: remove all but the nfmax limiter and move others to dynamic
     def __fragmentation_limiters(n_fragment, frag_size, v_max, vmin, nfmax, x_plus_y):
-<<<<<<< HEAD
         for i in numba.prange(len(frag_size)):  # pylint: disable=not-an-iterable
             frag_size[i] = max(frag_size[i], vmin)
             frag_size[i] = min(frag_size[i], v_max[i])
-=======
-        for i in numba.prange(len(n_fragment)):  # pylint: disable=not-an-iterable
-            frag_size[i] = min(frag_size[i], v_max[i])
-            frag_size[i] = max(frag_size[i], vmin)
-
-            if frag_size[i] > 0:
-                n_fragment[i] = x_plus_y[i] / frag_size[i]
-            else:
-                n_fragment[i] = 1.0
->>>>>>> 72ea69fb
             if nfmax is not None:
                 if x_plus_y[i] / frag_size[i] > nfmax:
                     frag_size[i] = x_plus_y[i] / nfmax
@@ -668,12 +657,8 @@
 
     @staticmethod
     @numba.njit(**{**conf.JIT_FLAGS})
-<<<<<<< HEAD
     # pylint: disable=too-many-arguments
     def __exp_fragmentation_body(*, scale, frag_size, rand, tol=1e-5):
-=======
-    def __exp_fragmentation_body(*, scale, frag_size, rand, tol):
->>>>>>> 72ea69fb
         """
         Exponential PDF
         """
@@ -788,12 +773,7 @@
     def __straub_fragmentation_body(
         *, CW, gam, ds, v_max, frag_size, rand, Nr1, Nr2, Nr3, Nr4, Nrt
     ):
-<<<<<<< HEAD
-        # TODO EMily
         for i in numba.prange(len(frag_size)):  # pylint: disable=not-an-iterable
-=======
-        for i in numba.prange(len(n_fragment)):  # pylint: disable=not-an-iterable
->>>>>>> 72ea69fb
             straub_Nr(i, Nr1, Nr2, Nr3, Nr4, Nrt, CW, gam)
             if rand[i] < Nr1[i] / Nrt[i]:
                 rand[i] = rand[i] * Nrt[i] / Nr1[i]
