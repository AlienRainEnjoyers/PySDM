"""
GPU implementation of shuffling and sorting backend methods
"""
from PySDM.backends.impl_thrust_rtc.conf import NICE_THRUST_FLAGS
from PySDM.backends.impl_thrust_rtc.nice_thrust import nice_thrust

from ..conf import trtc
from ..methods.thrust_rtc_backend_methods import ThrustRTCBackendMethods


class IndexMethods(ThrustRTCBackendMethods):

    __identity_index_body = trtc.For(
        ["idx"],
        "i",
        """
        idx[i] = i;
    """,
    )

    @staticmethod
    @nice_thrust(**NICE_THRUST_FLAGS)
    def identity_index(idx):
        IndexMethods.__identity_index_body.launch_n(idx.size(), (idx,))

    @staticmethod
    @nice_thrust(**NICE_THRUST_FLAGS)
    def shuffle_global(idx, length, u01):
        # WARNING: ineffective implementation

        # TODO #328 : Thrust modifies key array, conflicts with rand_reuse logic
        # tmpu01 = trtc.device_vector(u01.name_elem_cls(), u01.size())
        # trtc.Copy(u01, tmpu01)
        # trtc.Sort_By_Key(tmpu01.range(0, length), idx.range(0, length))

        trtc.Sort_By_Key(u01.range(0, length), idx.range(0, length))

    __shuffle_local_body = trtc.For(
        ["cell_start", "u01", "idx"],
        "i",
        """
        for (auto k = cell_start[i+1]-1; k > cell_start[i]; k -= 1) {
            auto j = cell_start[i] + (int64_t)(u01[k] * (cell_start[i+1] - cell_start[i]) );
            auto tmp = idx[k];
            idx[k] = idx[j];
            idx[j] = tmp;
        }
        """,
    )

    @staticmethod
    @nice_thrust(**NICE_THRUST_FLAGS)
    def shuffle_local(idx, u01, cell_start):
        raise Exception("Unpredictable behavior")  # TODO #358
<<<<<<< HEAD
        IndexMethods.__shuffle_local_body.launch_n(
            cell_start.size() - 1, [cell_start, u01, idx]
        )  # pylint: disable=unreachable
=======
        IndexMethods.__shuffle_local_body.launch_n(  # pylint: disable=unreachable
            cell_start.size() - 1, [cell_start, u01, idx]
        )
>>>>>>> dfdfc3a2

    @staticmethod
    @nice_thrust(**NICE_THRUST_FLAGS)
    def sort_by_key(idx, attr):
        d_attr_data_copy, _, _ = attr._get_empty_data(attr.shape, attr.dtype)
        trtc.Sort_By_Key(d_attr_data_copy, idx.data)<|MERGE_RESOLUTION|>--- conflicted
+++ resolved
@@ -52,15 +52,9 @@
     @nice_thrust(**NICE_THRUST_FLAGS)
     def shuffle_local(idx, u01, cell_start):
         raise Exception("Unpredictable behavior")  # TODO #358
-<<<<<<< HEAD
-        IndexMethods.__shuffle_local_body.launch_n(
-            cell_start.size() - 1, [cell_start, u01, idx]
-        )  # pylint: disable=unreachable
-=======
         IndexMethods.__shuffle_local_body.launch_n(  # pylint: disable=unreachable
             cell_start.size() - 1, [cell_start, u01, idx]
         )
->>>>>>> dfdfc3a2
 
     @staticmethod
     @nice_thrust(**NICE_THRUST_FLAGS)
