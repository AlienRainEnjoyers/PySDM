--- conflicted
+++ resolved
@@ -112,10 +112,6 @@
     # TODO #684
     # pylint: disable=unused-argument
     @nice_thrust(**NICE_THRUST_FLAGS)
-<<<<<<< HEAD
-    def moments(self, moment_0, moments, multiplicity, attr_data, cell_id, idx, length, ranks,
-                min_x, max_x, x_attr, weighting_attribute, weighting_rank, skip_division_by_m0):
-=======
     def moments(
         self,
         moment_0,
@@ -131,8 +127,8 @@
         x_attr,
         weighting_attribute,
         weighting_rank,
+        skip_division_by_m0
     ):
->>>>>>> 635dec32
         if weighting_rank != 0:
             raise NotImplementedError()
 
@@ -165,15 +161,9 @@
             ),
         )
 
-<<<<<<< HEAD
         if not skip_division_by_m0:
             self.__moments_body_1.launch_n(
                 moment_0.shape[0], (n_ranks, moments.data, moment_0.data, n_cell))
-=======
-        self.__moments_body_1.launch_n(
-            moment_0.shape[0], (n_ranks, moments.data, moment_0.data, n_cell)
-        )
->>>>>>> 635dec32
 
     # TODO #684
     # pylint: disable=unused-argument
