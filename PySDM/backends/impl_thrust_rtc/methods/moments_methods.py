"""
GPU implementation of moment calculation backend methods
"""
from PySDM.backends.impl_thrust_rtc.conf import NICE_THRUST_FLAGS
from PySDM.backends.impl_thrust_rtc.nice_thrust import nice_thrust

from ..conf import trtc
from ..methods.thrust_rtc_backend_methods import ThrustRTCBackendMethods


class MomentsMethods(ThrustRTCBackendMethods):
    def __init__(self):
        super().__init__()
        self.__moments_body_0 = trtc.For(
            (
                "idx",
                "min_x",
                "attr_data",
                "x_attr",
                "max_x",
                "moment_0",
                "cell_id",
                "n",
                "n_ranks",
                "moments",
                "ranks",
                "n_sd",
                "n_cell",
            ),
            "fake_i",
            """
            auto i = idx[fake_i];
            if (min_x <= x_attr[i] && x_attr[i] < max_x) {
                atomicAdd((real_type*)&moment_0[cell_id[i]], (real_type)(n[i]));
                for (auto k = 0; k < n_ranks; k+=1) {
                    auto value = n[i] * pow((real_type)(attr_data[i]), (real_type)(ranks[k]));
                    atomicAdd((real_type*) &moments[n_cell * k + cell_id[i]], value);
               }
            }
        """.replace(
                "real_type", self._get_c_type()
            ),
        )

        self.__moments_body_1 = trtc.For(
            ("n_ranks", "moments", "moment_0", "n_cell"),
            "c_id",
            """
            for (auto k = 0; k < n_ranks; k+=1) {
                if (moment_0[c_id] == 0) {
                    moments[n_cell * k  + c_id] = 0;
                }
                else {
                    moments[n_cell * k + c_id] = moments[n_cell * k + c_id] / moment_0[c_id];
                }
            }
        """,
        )

        self.__spectrum_moments_body_0 = trtc.For(
            (
                "idx",
                "attr_data",
                "x_attr",
                "moment_0",
                "cell_id",
                "n",
                "x_bins",
                "n_bins",
                "moments",
                "rank",
                "n_sd",
                "n_cell",
            ),
            "fake_i",
            """
            auto i = idx[fake_i];
            for (auto k = 0; k < n_bins; k+=1) {
                if (x_bins[k] <= x_attr[i] and x_attr[i] < x_bins[k + 1]) {
                    atomicAdd((real_type*)&moment_0[n_cell * k + cell_id[i]], (real_type)(n[i]));
                    auto value = n[i] * pow((real_type)(attr_data[i]), (real_type)(rank));
                    atomicAdd((real_type*) &moments[n_cell * k + cell_id[i]], value);
                    break;
                }
            }
        """.replace(
                "real_type", self._get_c_type()
            ),
        )

        self.__spectrum_moments_body_1 = trtc.For(
            ("n_bins", "moments", "moment_0", "n_cell"),
            "i",
            """
            for (auto k = 0; k < n_bins; k+=1) {
                if (moment_0[n_cell * k + i] == 0) {
                    moments[n_cell * k  + i] = 0;
                }
                else {
                    moments[n_cell * k + i] = moments[n_cell * k + i] / moment_0[n_cell * k + i];
                }
            }
        """,
        )

    @staticmethod
    def ensure_floating_point(data):
        data_type = data.data.name_elem_cls()
        if data_type not in ("float", "double"):
            raise TypeError(f"data type {data_type} not recognised as floating point")

    # TODO #684
    # pylint: disable=unused-argument
    @nice_thrust(**NICE_THRUST_FLAGS)
    def moments(
        self,
        moment_0,
        moments,
        multiplicity,
        attr_data,
        cell_id,
        idx,
        length,
        ranks,
        min_x,
        max_x,
        x_attr,
        weighting_attribute,
        weighting_rank,
<<<<<<< HEAD
=======
        skip_division_by_m0,
>>>>>>> dfdfc3a2
    ):
        if weighting_rank != 0:
            raise NotImplementedError()

        self.ensure_floating_point(moment_0)
        self.ensure_floating_point(moments)

        n_cell = trtc.DVInt64(moments.shape[1])
        n_sd = trtc.DVInt64(moments.shape[0])
        n_ranks = trtc.DVInt64(ranks.shape[0])

        moments[:] = 0
        moment_0[:] = 0

        self.__moments_body_0.launch_n(
            length,
            (
                idx.data,
                self._get_floating_point(min_x),
                attr_data.data,
                x_attr.data,
                self._get_floating_point(max_x),
                moment_0.data,
                cell_id.data,
                multiplicity.data,
                n_ranks,
                moments.data,
                ranks.data,
                n_sd,
                n_cell,
            ),
        )

<<<<<<< HEAD
        self.__moments_body_1.launch_n(
            moment_0.shape[0], (n_ranks, moments.data, moment_0.data, n_cell)
        )
=======
        if not skip_division_by_m0:
            self.__moments_body_1.launch_n(
                moment_0.shape[0], (n_ranks, moments.data, moment_0.data, n_cell)
            )
>>>>>>> dfdfc3a2

    # TODO #684
    # pylint: disable=unused-argument
    @nice_thrust(**NICE_THRUST_FLAGS)
    def spectrum_moments(
        self,
        moment_0,
        moments,
        multiplicity,
        attr_data,
        cell_id,
        idx,
        length,
        rank,
        x_bins,
        x_attr,
        weighting_attribute,
        weighting_rank,
    ):
        assert moments.shape[0] == x_bins.shape[0] - 1
        assert moment_0.shape == moments.shape
        if weighting_rank != 0:
            raise NotImplementedError()

        self.ensure_floating_point(moment_0)
        self.ensure_floating_point(moments)

        n_cell = trtc.DVInt64(moments.shape[1])
        n_sd = trtc.DVInt64(moments.shape[0])
        d_rank = trtc.DVInt64(rank)
        n_bins = trtc.DVInt64(len(x_bins) - 1)

        moments[:] = 0
        moment_0[:] = 0

        self.__spectrum_moments_body_0.launch_n(
            length,
            (
                idx.data,
                attr_data.data,
                x_attr.data,
                moment_0.data,
                cell_id.data,
                multiplicity.data,
                x_bins.data,
                n_bins,
                moments.data,
                d_rank,
                n_sd,
                n_cell,
            ),
        )

        self.__spectrum_moments_body_1.launch_n(
            moment_0.shape[1], (n_bins, moments.data, moment_0.data, n_cell)
        )<|MERGE_RESOLUTION|>--- conflicted
+++ resolved
@@ -127,10 +127,7 @@
         x_attr,
         weighting_attribute,
         weighting_rank,
-<<<<<<< HEAD
-=======
         skip_division_by_m0,
->>>>>>> dfdfc3a2
     ):
         if weighting_rank != 0:
             raise NotImplementedError()
@@ -164,16 +161,10 @@
             ),
         )
 
-<<<<<<< HEAD
-        self.__moments_body_1.launch_n(
-            moment_0.shape[0], (n_ranks, moments.data, moment_0.data, n_cell)
-        )
-=======
         if not skip_division_by_m0:
             self.__moments_body_1.launch_n(
                 moment_0.shape[0], (n_ranks, moments.data, moment_0.data, n_cell)
             )
->>>>>>> dfdfc3a2
 
     # TODO #684
     # pylint: disable=unused-argument
