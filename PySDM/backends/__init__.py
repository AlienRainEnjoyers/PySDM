"""
Backend classes: CPU=`PySDM.backends.numba.Numba`
and GPU=`PySDM.backends.thrust_rtc.ThrustRTC`
"""
import ctypes
import sys
import warnings

from numba import cuda

from .numba import Numba


# https://gist.github.com/f0k/63a664160d016a491b2cbea15913d549
def _cuda_is_available():
    lib_names = ("libcuda.so", "libcuda.dylib", "cuda.dll")
    for libname in lib_names:
        try:
            cuda_lib = ctypes.CDLL(libname)
        except OSError:
            continue
        else:
            break
    else:
        return False

    result = cuda_lib.cuInit(0)
    if result != 0:  # cuda.h: CUDA_SUCCESS = 0
        error_str = ctypes.c_char_p()
        cuda_lib.cuGetErrorString(result, ctypes.byref(error_str))
        # pylint: disable=no-member
        warnings.warn(
            f"CUDA library found but cuInit() failed (error code: {result};"
            f" message: {error_str.value.decode()})"
        )
        if "google.colab" in sys.modules:
            warnings.warn(
                "to use GPU on Colab set hardware accelerator to 'GPU' before session start"
                ' in the "Runtime :: Change runtime type :: Hardware accelerator" menu'
            )
        return False

    return True


if _cuda_is_available() or cuda.is_available():
    from PySDM.backends.thrust_rtc import ThrustRTC
else:
    from .impl_thrust_rtc.test_helpers import flag

    flag.fakeThrustRTC = True

    import numpy as np

    from PySDM.backends.thrust_rtc import ThrustRTC  # pylint: disable=ungrouped-imports
<<<<<<< HEAD
    from PySDM.backends.impl_common.random_common import RandomCommon  # pylint: disable=ungrouped-imports
=======

>>>>>>> 635dec32
    ThrustRTC.ENABLE = False

    class Random(RandomCommon):  # pylint: disable=too-few-public-methods
        def __init__(self, size, seed):
            super().__init__(size, seed)
            self.generator = np.random.default_rng(seed)

        def __call__(self, storage):
            # pylint: disable=unsupported-assignment-operation
            storage.data.ndarray[:] = self.generator.uniform(0, 1, storage.shape)

    ThrustRTC.Random = Random

CPU = Numba
"""
alias for Numba
"""

GPU = ThrustRTC
"""
alias for ThrustRTC
"""<|MERGE_RESOLUTION|>--- conflicted
+++ resolved
@@ -53,11 +53,7 @@
     import numpy as np
 
     from PySDM.backends.thrust_rtc import ThrustRTC  # pylint: disable=ungrouped-imports
-<<<<<<< HEAD
     from PySDM.backends.impl_common.random_common import RandomCommon  # pylint: disable=ungrouped-imports
-=======
-
->>>>>>> 635dec32
     ThrustRTC.ENABLE = False
 
     class Random(RandomCommon):  # pylint: disable=too-few-public-methods
