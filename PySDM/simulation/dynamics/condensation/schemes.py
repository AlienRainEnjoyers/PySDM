"""
Created at 09.01.2020

@author: Piotr Bartman
@author: Michael Olesik
@author: Sylwester Arabas
"""

import numpy as np
import scipy.integrate
from ._odesystem import _ODESystem, idx_qv, idx_lnv, idx_thd
from PySDM.simulation.physics.constants import rho_w


# class TODO:
#     @staticmethod
#     def step(**args):
#         np.save("C:\\Users\\piotr\\PycharmProjects\\PySDM\\PySDM_tests\\unit_tests\\simulation\\dynamics\\condensation\\test_data.npy", args)
#         return BDF.step(**args)


class Solver:
    def __init__(self, backend, mean_n_sd_in_cell):
        length = 2 * mean_n_sd_in_cell + 3
        self.y = backend.array(length, dtype=float)  # TODO: list
        self.substep = 1

    def step(self,
             v, n, vdry,
             cell_idx,
             dt, kappa,
             thd, qv,
             dthd_dt, dqv_dt,
             m_d_mean, rhod_mean
             ):
        n_sd_in_cell = len(cell_idx)
        y0 = self.y[0:n_sd_in_cell + idx_lnv]
        y0[idx_thd] = thd
        y0[idx_qv] = qv
        y0[idx_lnv:] = np.log(v[cell_idx])  # TODO: abstract out ln()
        integ = self.solve_ivp(
            _ODESystem(
                kappa,
                vdry[cell_idx],
                n[cell_idx],
                dthd_dt,
                dqv_dt,
                m_d_mean,
                rhod_mean
            ),
            t_range=(0., dt),
            y0=y0,
            rtol=1e-3,
            atol=1e-3
        )

        m_new = 0
        m_old = 0
        for i in range(n_sd_in_cell):
            x_new = np.exp(integ.y[idx_lnv + i])
            x_old = v[cell_idx[i]]
            nd = n[cell_idx[i]]
            m_new += nd * x_new * rho_w
            m_old += nd * x_old * rho_w
            v[cell_idx[i]] = x_new

        return m_new, m_old, integ.y[idx_thd]


class Integ:
    success = True
    message = ""
    pass


class EE(Solver):
    memory_requirement = 1


    def solve_ivp(self, odesys, t_range,
                  y0,
                  rtol=1e-3,
                  atol=1e-3):
        integ = Integ()
        integ.y = y0
        dt = t_range[1] - t_range[0]
        integ.y += dt * odesys(None, integ.y)  # TODO: backend.add()
        return integ


class ImplicitInSizeExplicitInThermodynamic(Solver):
    memory_requirement = 1

    def solve_ivp(self, odesys, t_range,
                  y0,
                  rtol=1e-3,
                  atol=1e-3):

<<<<<<< HEAD
        dt = (t_range[1] - t_range[0]) / self.substep

        for _ in range(self.substep):
            # ambient air
            y0[idx_thd] += dt/2 * odesys.dthd_dt
            y0[idx_qv] += dt/2 * odesys.dqv_dt
            y0[idx_rhod] += dt/2 * odesys.drhod_dt

            # sizes
            for i in range(idx_lnv, len(y0[idx_lnv:])):
                g = lambda x: y0[i] - x + dt * odesys.derr(x, y0[idx_rhod], y0[idx_thd], y0[idx_qv], odesys.rd[i])
                y_left = y0[i]
                g0 = g(y_left)
                y1 = y_left + 2 * g0
                g1 = g(y1)
                if y_left > y1:
                    y_left, y1 = y1, y_left
                if g0 * g1 < 0:
                    for j in range(50):
                        ys = (y_left + y1) / 2
                        gs = g(ys)
                        if g0 * gs < 0:
                            y1 = ys
                            g1 = gs
                        else:
                            y_left = ys
                            g0 = gs
                else:
                    y_left += g0
                y0[i] = y_left

            y0[idx_thd] += dt/2 * odesys.dthd_dt
            y0[idx_qv] += dt/2 * odesys.dqv_dt
            y0[idx_rhod] += dt/2 * odesys.drhod_dt
=======
        for i in range(idx_lnv, len(y0[idx_lnv:])):
            g = lambda x: y0[i] - x + dt * odesys.derr(x, y0[idx_thd], y0[idx_qv], odesys.rd[i])
            y_left = y0[i]
            g0 = g(y_left)
            y1 = y_left + 2 * g0
            g1 = g(y1)
            if y_left > y1:
                y_left, y1 = y1, y_left
            if g0 * g1 < 0:
                for j in range(50):
                    ys = (y_left + y1) / 2
                    gs = g(ys)
                    if g0 * gs < 0:
                        y1 = ys
                        g1 = gs
                    else:
                        y_left = ys
                        g0 = gs
            else:
                y_left += g0
            y0[i] = y_left
>>>>>>> 3b1a5a02

        integ = Integ()
        integ.y = y0
        dt = t_range[1] - t_range[0]
        integ.y += dt * odesys(None, integ.y)  # TODO: backend.add()
        return integ


class BDF(Solver):
    memory_requirement = 1

    def __init__(self, backend, mean_n_sd_in_cell):
        super().__init__(backend, mean_n_sd_in_cell)

    def solve_ivp(self, odesys, t_range,
                  y0,
                  rtol=1e-3,
                  atol=1e-3):
        integ = scipy.integrate.solve_ivp(odesys,
                                         t_range,
                                         y0,
                                         method="BDF",
                                         rtol=rtol,
                                         atol=atol,
                                         t_eval=[t_range[-1]]
                                         )
        assert integ.success, integ.message
        integ.y = integ.y[:, 0]
        return integ<|MERGE_RESOLUTION|>--- conflicted
+++ resolved
@@ -8,7 +8,7 @@
 
 import numpy as np
 import scipy.integrate
-from ._odesystem import _ODESystem, idx_qv, idx_lnv, idx_thd
+from ._odesystem import _ODESystem, idx_qv, idx_lnv, idx_rhod, idx_thd
 from PySDM.simulation.physics.constants import rho_w
 
 
@@ -23,18 +23,18 @@
     def __init__(self, backend, mean_n_sd_in_cell):
         length = 2 * mean_n_sd_in_cell + 3
         self.y = backend.array(length, dtype=float)  # TODO: list
-        self.substep = 1
 
     def step(self,
              v, n, vdry,
              cell_idx,
              dt, kappa,
-             thd, qv,
-             dthd_dt, dqv_dt,
-             m_d_mean, rhod_mean
+             rhod, thd, qv,
+             drhod_dt, dthd_dt, dqv_dt,
+             m_d_mean
              ):
         n_sd_in_cell = len(cell_idx)
         y0 = self.y[0:n_sd_in_cell + idx_lnv]
+        y0[idx_rhod] = rhod
         y0[idx_thd] = thd
         y0[idx_qv] = qv
         y0[idx_lnv:] = np.log(v[cell_idx])  # TODO: abstract out ln()
@@ -43,10 +43,10 @@
                 kappa,
                 vdry[cell_idx],
                 n[cell_idx],
+                drhod_dt,
                 dthd_dt,
                 dqv_dt,
-                m_d_mean,
-                rhod_mean
+                m_d_mean
             ),
             t_range=(0., dt),
             y0=y0,
@@ -76,7 +76,6 @@
 class EE(Solver):
     memory_requirement = 1
 
-
     def solve_ivp(self, odesys, t_range,
                   y0,
                   rtol=1e-3,
@@ -95,45 +94,10 @@
                   y0,
                   rtol=1e-3,
                   atol=1e-3):
+        dt = t_range[1] - t_range[0]
 
-<<<<<<< HEAD
-        dt = (t_range[1] - t_range[0]) / self.substep
-
-        for _ in range(self.substep):
-            # ambient air
-            y0[idx_thd] += dt/2 * odesys.dthd_dt
-            y0[idx_qv] += dt/2 * odesys.dqv_dt
-            y0[idx_rhod] += dt/2 * odesys.drhod_dt
-
-            # sizes
-            for i in range(idx_lnv, len(y0[idx_lnv:])):
-                g = lambda x: y0[i] - x + dt * odesys.derr(x, y0[idx_rhod], y0[idx_thd], y0[idx_qv], odesys.rd[i])
-                y_left = y0[i]
-                g0 = g(y_left)
-                y1 = y_left + 2 * g0
-                g1 = g(y1)
-                if y_left > y1:
-                    y_left, y1 = y1, y_left
-                if g0 * g1 < 0:
-                    for j in range(50):
-                        ys = (y_left + y1) / 2
-                        gs = g(ys)
-                        if g0 * gs < 0:
-                            y1 = ys
-                            g1 = gs
-                        else:
-                            y_left = ys
-                            g0 = gs
-                else:
-                    y_left += g0
-                y0[i] = y_left
-
-            y0[idx_thd] += dt/2 * odesys.dthd_dt
-            y0[idx_qv] += dt/2 * odesys.dqv_dt
-            y0[idx_rhod] += dt/2 * odesys.drhod_dt
-=======
         for i in range(idx_lnv, len(y0[idx_lnv:])):
-            g = lambda x: y0[i] - x + dt * odesys.derr(x, y0[idx_thd], y0[idx_qv], odesys.rd[i])
+            g = lambda x: y0[i] - x + dt * odesys.derr(x, y0[idx_rhod], y0[idx_thd], y0[idx_qv], odesys.rd[i])
             y_left = y0[i]
             g0 = g(y_left)
             y1 = y_left + 2 * g0
@@ -153,7 +117,6 @@
             else:
                 y_left += g0
             y0[i] = y_left
->>>>>>> 3b1a5a02
 
         integ = Integ()
         integ.y = y0
