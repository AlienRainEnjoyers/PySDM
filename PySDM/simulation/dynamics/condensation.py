--- conflicted
+++ resolved
@@ -5,10 +5,7 @@
 @author: Sylwester Arabas
 """
 
-<<<<<<< HEAD
 from PySDM.simulation.state.state import State
-=======
-from PySDM.simulation.state import State
 from PySDM.simulation import phys
 from PySDM.simulation.phys import si
 from PySDM.simulation.ambient_air.moist_air import MoistAir
@@ -16,7 +13,6 @@
 
 import numpy as np
 from scipy import optimize as root
->>>>>>> 871c82aa
 
 
 class Condensation:
