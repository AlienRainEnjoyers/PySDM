--- conflicted
+++ resolved
@@ -4,11 +4,7 @@
  realised using [vinecopulib](https://vinecopulib.github.io/pyvinecopulib/)
 """
 import numpy as np
-<<<<<<< HEAD
 import pyvinecopulib as pv
-=======
-
->>>>>>> 3c4e30c2
 from PySDM.initialisation.sampling.spectral_sampling import default_cdf_range
 from PySDM.physics import constants as const
 
