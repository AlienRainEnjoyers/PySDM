from typing import Dict

import numpy as np
from PySDM.attributes.impl.attribute import Attribute
from PySDM.attributes.impl.extensive_attribute import ExtensiveAttribute


class Particles:

    def __init__(
            self, particulator,
            idx,
            extensive_attributes,
            extensive_keys: dict,
            cell_start,
            attributes: Dict[str, Attribute]
    ):
        self.particulator = particulator

        self.__n_sd = particulator.n_sd
        self.__valid_n_sd = particulator.n_sd
        self.healthy = True
        self.__healthy_memory = self.particulator.Storage.from_ndarray(np.full((1,), 1))
        self.__idx = idx
        self.__strides = self.particulator.Storage.from_ndarray(self.particulator.mesh.strides)

        self.extensive_attributes = extensive_attributes
        self.extensive_keys = extensive_keys

        self.cell_idx = self.particulator.Index.identity_index(len(cell_start) - 1)
        self.__cell_start = self.particulator.Storage.from_ndarray(cell_start)
        self.__cell_caretaker = self.particulator.bck.make_cell_caretaker(self.__idx, self.__cell_start,
                                                                          scheme=particulator.sorting_scheme)
        self.__sorted = False
        self.attributes = attributes

        self.recalculate_cell_id()

    @property
    def cell_start(self):
        if not self.__sorted:
            self.__sort_by_cell_id()
        return self.__cell_start

    @property
    def SD_num(self):
        assert self.healthy
        return len(self.__idx)

    def sanitize(self):
        if not self.healthy:
            self.__idx.length = self.__valid_n_sd
            self.__idx.remove_zero_n_or_flagged(self['n'])
            self.__valid_n_sd = self.__idx.length
            self.healthy = True
            self.__healthy_memory[:] = 1
            self.__sorted = False

    def cut_working_length(self, length):
        assert length <= len(self.__idx)
        self.__idx.length = length

    def get_working_length(self):
        return len(self.__idx)

    def reset_working_length(self):
        self.__idx.length = self.__valid_n_sd

    def reset_cell_idx(self):
        self.cell_idx.reset_index()
        self.__sort_by_cell_id()

    def keys(self):
        return self.attributes.keys()

    def __getitem__(self, item):
        return self.attributes[item].get()

    def __contains__(self, key):
        return key in self.attributes

    def permutation(self, u01, local):
        if local:
            """
            apply Fisher-Yates algorithm per cell
            """
            self.__idx.shuffle(u01, parts=self.cell_start)
        else:
            """
            apply Fisher-Yates algorithm to all super-droplets
            """
            self.__idx.shuffle(u01)
            self.__sorted = False

    def __sort_by_cell_id(self):
        self.__cell_caretaker(self['cell id'], self.cell_idx, self.__cell_start, self.__idx)
        self.__sorted = True

    def get_extensive_attrs(self):
        return self.extensive_attributes

    def recalculate_cell_id(self):
        if 'cell origin' not in self.attributes:
            return
        else:
            self.particulator.bck.cell_id(self['cell id'], self['cell origin'], self.__strides)
            self.__sorted = False

    def sort_within_pair_by_attr(self, is_first_in_pair, attr_name):
        self.particulator.bck.sort_within_pair_by_attr(self.__idx, is_first_in_pair, self[attr_name])

    def moments(self, moment_0, moments, specs: dict, attr_name='volume', attr_range=(-np.inf, np.inf),
                weighting_attribute='volume', weighting_rank=0):
        attr_data, ranks = [], []
        for attr in specs:
            for rank in specs[attr]:
                attr_data.append(self.attributes[attr].get())
                ranks.append(rank)
        assert len(set(attr_data)) <= 1
        if len(attr_data) == 0:
            attr_data = self.particulator.backend.Storage.empty((0,), dtype=float)
        else:
            attr_data = attr_data[0]

        ranks = self.particulator.bck.Storage.from_ndarray(np.array(ranks, dtype=float))

        self.particulator.bck.moments(moment_0,
                                      moments,
                                      self['n'],
                                      attr_data,
                                      self['cell id'],
                                      self.__idx,
                                      self.SD_num,
                                      ranks,
                                      attr_range[0], attr_range[1],
                                      self[attr_name],
                                      weighting_attribute=self[weighting_attribute],
                                      weighting_rank=weighting_rank
                                      )

    def spectrum_moments(self, moment_0, moments, attr, rank, attr_bins, attr_name='volume',
                         weighting_attribute='volume', weighting_rank=0):
        attr_data = self.attributes[attr].get()
        self.particulator.bck.spectrum_moments(moment_0,
                                               moments,
                                               self['n'],
                                               attr_data,
                                               self['cell id'],
                                               self.__idx,
                                               self.SD_num,
                                               rank,
                                               attr_bins,
                                               self[attr_name],
                                               weighting_attribute=self[weighting_attribute],
                                               weighting_rank=weighting_rank
                                               )

<<<<<<< HEAD
    '''def coalescence(self, gamma, is_first_in_pair):
        self.core.bck.coalescence(n=self['n'],
                                  idx=self.__idx,
                                  length=self.SD_num,
                                  attributes=self.get_extensive_attrs(),
                                  gamma=gamma,
                                  healthy=self.__healthy_memory,
                                  is_first_in_pair=is_first_in_pair
                                  )
=======
    def coalescence(self, gamma, is_first_in_pair):
        self.particulator.bck.coalescence(n=self['n'],
                                          idx=self.__idx,
                                          attributes=self.get_extensive_attrs(),
                                          gamma=gamma,
                                          healthy=self.__healthy_memory,
                                          is_first_in_pair=is_first_in_pair
                                          )
>>>>>>> 24c02ab0
        self.healthy = bool(self.__healthy_memory)
        self.particulator.attributes.sanitize()
        self.attributes['n'].mark_updated()
        for attr in self.attributes.values():
            if isinstance(attr, ExtensiveAttribute):
                attr.mark_updated()'''
                
    def collision(self, gamma, rand, dyn, Ec, Eb, n_fragment, cell_id, coalescence_rate, breakup_rate, 
                is_first_in_pair):
        self.core.bck.collision(n=self['n'],
                                idx=self.__idx,
                                length=self.SD_num,
                                attributes=self.get_extensive_attrs(),
                                gamma=gamma,
                                rand=rand,
                                dyn=dyn,
                                Ec=Ec,
                                Eb=Eb,
                                n_fragment=n_fragment,
                                healthy=self.__healthy_memory,
                                cell_id = cell_id,
                                coalescence_rate = coalescence_rate,
                                breakup_rate = breakup_rate,
                                is_first_in_pair=is_first_in_pair
                               )
        self.healthy = bool(self.__healthy_memory)
        self.core.particles.sanitize()
        self.attributes['n'].mark_updated()
        for attr in self.attributes.values():
            if isinstance(attr, ExtensiveAttribute):
                attr.mark_updated()
            
        
    ## TODO Emily: def breakup(self, gamma, n_fragment, is_first_in_pair)
    '''def breakup(self, gamma, n_fragment, is_first_in_pair):
        self.core.bck.breakup(n=self['n'],
                              idx=self.__idx,
                              length=self.SD_num,
                              attributes=self.get_extensive_attrs(),
                              gamma=gamma,
                              n_fragment=n_fragment,
                              healthy=self.__healthy_memory,
                              is_first_in_pair=is_first_in_pair
                             )
        self.healthy = bool(self.__healthy_memory)
        self.core.particles.sanitize()
        self.attributes['n'].mark_updated()
        for attr in self.attributes.values():
            if isinstance(attr, ExtensiveAttribute):
                attr.mark_updated()'''

    def adaptive_sdm_end(self, dt_left):
        return self.particulator.bck.adaptive_sdm_end(dt_left, self.particulator.attributes.cell_start)

    def has_attribute(self, attr):
        return attr in self.attributes

    def remove_precipitated(self) -> float:
        res = self.particulator.bck.flag_precipitated(self['cell origin'], self['position in cell'],
                                                      self['volume'], self['n'],
                                                      self.__idx, self.SD_num, self.__healthy_memory)
        self.healthy = bool(self.__healthy_memory)
        self.sanitize()
        return res

    def oxidation(self, kinetic_consts, dt, equilibrium_consts, dissociation_factors, do_chemistry_flag):
        self.particulator.bck.oxidation(
            n_sd=self.particulator.n_sd,
            cell_ids=self['cell id'],
            do_chemistry_flag=do_chemistry_flag,
            k0=kinetic_consts["k0"],
            k1=kinetic_consts["k1"],
            k2=kinetic_consts["k2"],
            k3=kinetic_consts["k3"],
            K_SO2=equilibrium_consts["K_SO2"],
            K_HSO3=equilibrium_consts["K_HSO3"],
            dissociation_factor_SO2=dissociation_factors['SO2'],
            dt=dt,
            # input
            droplet_volume=self["volume"],
            pH=self["pH"],
            # output
            moles_O3=self["moles_O3"],
            moles_H2O2=self["moles_H2O2"],
            moles_S_IV=self["moles_S_IV"],
            moles_S_VI=self["moles_S_VI"]
        )
        self.attributes['moles_S_IV'].mark_updated()
        self.attributes['moles_S_VI'].mark_updated()
        self.attributes['moles_H2O2'].mark_updated()
        self.attributes['moles_O3'].mark_updated()

    def dissolution(self, gaseous_compounds, system_type, dissociation_factors, dt,
                    environment_mixing_ratios, do_chemistry_flag):
        self.particulator.bck.dissolution(
            n_cell=self.particulator.mesh.n_cell,
            n_threads=1,
            cell_order=np.arange(self.particulator.mesh.n_cell),
            cell_start_arg=self.cell_start,
            idx=self._Particles__idx,
            do_chemistry_flag=do_chemistry_flag,
            mole_amounts={key: self["moles_" + key] for key in gaseous_compounds.keys()},
            env_mixing_ratio=environment_mixing_ratios,
            # note: assuming condensation was called
            env_p=self.particulator.env.get_predicted('p'),
            env_T=self.particulator.env.get_predicted('T'),
            env_rho_d=self.particulator.env.get_predicted('rhod'),
            dt=dt,
            dv=self.particulator.mesh.dv,
            droplet_volume=self["volume"],
            multiplicity=self["n"],
            system_type=system_type,
            dissociation_factors=dissociation_factors
        )
        for key in gaseous_compounds.keys():
            self.attributes[f'moles_{key}'].mark_updated()

    def chem_recalculate_cell_data(self, equilibrium_consts, kinetic_consts):
        self.particulator.bck.chem_recalculate_cell_data(
            equilibrium_consts=equilibrium_consts,
            kinetic_consts=kinetic_consts,
            T=self.particulator.env.get_predicted('T')
        )

    def chem_recalculate_drop_data(self, dissociation_factors, equilibrium_consts):
        self.particulator.bck.chem_recalculate_drop_data(
            dissociation_factors=dissociation_factors,
            equilibrium_consts=equilibrium_consts,
            pH=self['pH'],
            cell_id=self['cell id']
        )<|MERGE_RESOLUTION|>--- conflicted
+++ resolved
@@ -154,37 +154,10 @@
                                                weighting_attribute=self[weighting_attribute],
                                                weighting_rank=weighting_rank
                                                )
-
-<<<<<<< HEAD
-    '''def coalescence(self, gamma, is_first_in_pair):
-        self.core.bck.coalescence(n=self['n'],
-                                  idx=self.__idx,
-                                  length=self.SD_num,
-                                  attributes=self.get_extensive_attrs(),
-                                  gamma=gamma,
-                                  healthy=self.__healthy_memory,
-                                  is_first_in_pair=is_first_in_pair
-                                  )
-=======
-    def coalescence(self, gamma, is_first_in_pair):
-        self.particulator.bck.coalescence(n=self['n'],
-                                          idx=self.__idx,
-                                          attributes=self.get_extensive_attrs(),
-                                          gamma=gamma,
-                                          healthy=self.__healthy_memory,
-                                          is_first_in_pair=is_first_in_pair
-                                          )
->>>>>>> 24c02ab0
-        self.healthy = bool(self.__healthy_memory)
-        self.particulator.attributes.sanitize()
-        self.attributes['n'].mark_updated()
-        for attr in self.attributes.values():
-            if isinstance(attr, ExtensiveAttribute):
-                attr.mark_updated()'''
                 
     def collision(self, gamma, rand, dyn, Ec, Eb, n_fragment, cell_id, coalescence_rate, breakup_rate, 
                 is_first_in_pair):
-        self.core.bck.collision(n=self['n'],
+        self.particulator.bck.collision(n=self['n'],
                                 idx=self.__idx,
                                 length=self.SD_num,
                                 attributes=self.get_extensive_attrs(),
@@ -201,30 +174,11 @@
                                 is_first_in_pair=is_first_in_pair
                                )
         self.healthy = bool(self.__healthy_memory)
-        self.core.particles.sanitize()
+        self.particulator.particles.sanitize()
         self.attributes['n'].mark_updated()
         for attr in self.attributes.values():
             if isinstance(attr, ExtensiveAttribute):
                 attr.mark_updated()
-            
-        
-    ## TODO Emily: def breakup(self, gamma, n_fragment, is_first_in_pair)
-    '''def breakup(self, gamma, n_fragment, is_first_in_pair):
-        self.core.bck.breakup(n=self['n'],
-                              idx=self.__idx,
-                              length=self.SD_num,
-                              attributes=self.get_extensive_attrs(),
-                              gamma=gamma,
-                              n_fragment=n_fragment,
-                              healthy=self.__healthy_memory,
-                              is_first_in_pair=is_first_in_pair
-                             )
-        self.healthy = bool(self.__healthy_memory)
-        self.core.particles.sanitize()
-        self.attributes['n'].mark_updated()
-        for attr in self.attributes.values():
-            if isinstance(attr, ExtensiveAttribute):
-                attr.mark_updated()'''
 
     def adaptive_sdm_end(self, dt_left):
         return self.particulator.bck.adaptive_sdm_end(dt_left, self.particulator.attributes.cell_start)
