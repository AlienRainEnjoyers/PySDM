"""
factory for arbitrary-moment product classes
"""
from PySDM.products.impl.moment_product import MomentProduct


def make_arbitrary_moment_product(**kwargs):
<<<<<<< HEAD
    for arg in kwargs:
        assert arg in ('rank', 'attr', 'attr_unit')
=======
    for arg in ("rank", "attr", "attr_unit"):
        assert arg in kwargs
>>>>>>> 635dec32

    class ArbitraryMoment(MomentProduct):
        def __init__(
            self, name=None, unit=f"({kwargs['attr_unit']})**{kwargs['rank']}"
        ):
            super().__init__(name=name, unit=unit)
            self.attr = kwargs["attr"]
            self.rank = kwargs["rank"]

        def _impl(self, **kwargs):
            self._download_moment_to_buffer(
                attr=self.attr,
                rank=self.rank,
                skip_division_by_m0=True
            )
            return self.buffer

    return ArbitraryMoment


VolumeFirstMoment = make_arbitrary_moment_product(
    rank=1, attr="volume", attr_unit="m^3"
)

RadiusSixthMoment = make_arbitrary_moment_product(rank=6, attr="radius", attr_unit="m")

RadiusFirstMoment = make_arbitrary_moment_product(rank=1, attr="radius", attr_unit="m")<|MERGE_RESOLUTION|>--- conflicted
+++ resolved
@@ -5,13 +5,8 @@
 
 
 def make_arbitrary_moment_product(**kwargs):
-<<<<<<< HEAD
     for arg in kwargs:
         assert arg in ('rank', 'attr', 'attr_unit')
-=======
-    for arg in ("rank", "attr", "attr_unit"):
-        assert arg in kwargs
->>>>>>> 635dec32
 
     class ArbitraryMoment(MomentProduct):
         def __init__(
