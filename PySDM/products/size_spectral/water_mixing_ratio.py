--- conflicted
+++ resolved
@@ -8,14 +8,8 @@
 
 
 class WaterMixingRatio(MomentProduct):
-<<<<<<< HEAD
-
     def __init__(self, radius_range=None, name=None, unit='dimensionless'):
         self.radius_range = radius_range or (0, np.inf)
-=======
-    def __init__(self, radius_range=(0, np.inf), name=None, unit="dimensionless"):
-        self.radius_range = radius_range
->>>>>>> a698c85e
         self.volume_range = None
         super().__init__(unit=unit, name=name)
 
