--- conflicted
+++ resolved
@@ -11,7 +11,7 @@
 default_schedule = 'dynamic'
 
 
-class Condensation():
+class Condensation:
 
     def __init__(self,
                  kappa,
@@ -75,11 +75,8 @@
                 RH_max=self.RH_max,
                 cell_order=self.cell_order
             )
-<<<<<<< HEAD
             if self.adaptive:
                 self.counters['n_substeps'][:] = np.maximum(self.counters['n_substeps'][:], int(self.core.dt / self.dt_cond_range[1]))
                 if self.dt_cond_range[0] != 0:
                     self.counters['n_substeps'][:] = np.minimum(self.counters['n_substeps'][:], int(self.core.dt / self.dt_cond_range[0]))
-            self.core.particles.attributes['volume'].mark_updated()
-=======
->>>>>>> a6cf1f30
+            self.core.particles.attributes['volume'].mark_updated()