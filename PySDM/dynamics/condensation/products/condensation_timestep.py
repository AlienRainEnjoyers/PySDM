--- conflicted
+++ resolved
@@ -6,26 +6,14 @@
 """
 
 from PySDM.product import Product
-<<<<<<< HEAD
+from PySDM.dynamics.condensation.condensation import Condensation
 import numpy as np
-
-
-class CondensationTimestep(Product):
-    def __init__(self, condensation):
-        particles = condensation.particles
-
-        self.debug = False
-
-        self.condensation = condensation
-=======
-from PySDM.dynamics.condensation.condensation import Condensation
 
 
 class CondensationTimestep(Product):
     def __init__(self, particles_builder):
         particles = particles_builder.particles
         self.condensation = particles.dynamics[str(Condensation)]
->>>>>>> 95137b3d
 
         super().__init__(
             particles=particles,
