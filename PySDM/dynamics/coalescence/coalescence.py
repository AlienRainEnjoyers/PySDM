"""
Created at 07.06.2019
"""

import numpy as np

from .random_generator_optimizer import RandomGeneratorOptimizer


class Coalescence:

<<<<<<< HEAD
    def __init__(self, kernel, seed=None, croupier=None, adaptive=False, max_substeps=128, optimized_random=False):
=======
    def __init__(self, kernel, seed=None, croupier='local', adaptive=False, max_substeps=128, optimized_random=False):
>>>>>>> b4779ae3
        self.core = None
        self.kernel = kernel
        self.rnd_opt = RandomGeneratorOptimizer(optimized_random=optimized_random, max_substeps=max_substeps, seed=seed)
        self.enable = True
        self.adaptive = adaptive
        self.n_substep = None
        self.croupier = croupier

        self.temp = None
        self.prob = None
        self.is_first_in_pair = None

        self.actual_length = None

    def register(self, builder):
        self.core = builder.core
        self.temp = self.core.PairwiseStorage.empty(self.core.n_sd, dtype=float)
        self.prob = self.core.PairwiseStorage.empty(self.core.n_sd, dtype=float)
        self.is_first_in_pair = self.core.PairIndicator(self.core.n_sd)
        self.n_substep = self.core.Storage.empty(self.core.mesh.n_cell, dtype=int)
        self.n_substep[:] = 1
        self.rnd_opt.register(builder)
        self.kernel.register(builder)

        self.adaptive_memory = self.core.Storage.from_ndarray(np.zeros(self.core.mesh.n_cell, dtype=int))
        self.subs = self.core.Storage.from_ndarray(np.zeros(self.core.mesh.n_cell, dtype=int))
        self.msub = self.core.Storage.from_ndarray(np.zeros(self.core.mesh.n_cell, dtype=int))

<<<<<<< HEAD
        if self.croupier is None:
            self.croupier = self.core.backend.default_croupier
=======
        self.collision_rate = self.core.Storage.from_ndarray(np.zeros(self.core.mesh.n_cell, dtype=int))
        self.collision_rate_deficit = self.core.Storage.from_ndarray(np.zeros(self.core.mesh.n_cell, dtype=int))
>>>>>>> b4779ae3

    @property
    def max_substeps(self):
        return self.rnd_opt.max_substeps

    def __call__(self):
        # TODO dt
        if self.enable:
            if not self.adaptive:
                self.step(0, self.adaptive_memory)
            else:
                self.actual_length = self.core.particles._Particles__idx.length
                self.core.particles.cell_idx.data = self.n_substep.data.argsort(kind="stable")[::-1]
                for s in range(max(self.n_substep.data)):  # range(self.n_substep[0]):
                    self.step(s, self.adaptive_memory)
                    self.subs[:] += self.adaptive_memory
                    method1(self.adaptive_memory.data, self.msub.data)

                self.core.particles._Particles__idx.length = self.actual_length

                method2(self.n_substep.data, self.msub.data, self.max_substeps, self.subs.data)
                self.subs[:] = 0
                self.msub[:] = 0

                self.core.particles.cell_idx.data = np.arange(len(self.core.particles.cell_idx.data)).astype(
                    dtype=np.int64)  # TODO
                self.core.particles._Particles__sort_by_cell_id()

    def step(self, s, adaptive_memory):
        pairs_rand, rand = self.rnd_opt.get_random_arrays(s)
        self.toss_pairs(self.is_first_in_pair, pairs_rand, s)
        self.compute_probability(self.prob, self.is_first_in_pair)
        self.compute_gamma(self.prob, rand)
        if self.adaptive:
            adaptive_memory[:] = 1
        self.core.particles.coalescence(gamma=self.prob, adaptive=self.adaptive, subs=self.n_substep,
                                        adaptive_memory=adaptive_memory,
                                        collision_rate=self.collision_rate,
                                        collision_rate_deficit=self.collision_rate_deficit)

    def toss_pairs(self, is_first_in_pair, u01, s):
        if self.adaptive:
            self.core.particles._Particles__idx.length = self.actual_length
        self.core.particles.sanitize()
        if self.adaptive:
            self.actual_length = self.core.particles._Particles__idx.length

        self.core.particles.permutation(u01, self.croupier == 'local')

        if self.adaptive:
            end = method3(self.n_substep.data, self.core.mesh.n_cell, self.core.particles.cell_start.data,
                          self.core.particles.cell_idx.data, s)
            self.core.particles._Particles__idx.length = end

        is_first_in_pair.update(
            self.core.particles.cell_start,
            self.core.particles.cell_idx,
            self.core.particles['cell id']
        )

    def compute_probability(self, prob, is_first_in_pair):
        self.kernel(self.temp, is_first_in_pair)
        prob.max(self.core.particles['n'], is_first_in_pair)
        prob *= self.temp

        norm_factor = self.temp
        self.core.normalize(prob, norm_factor, self.n_substep)

    def compute_gamma(self, prob, rand):
        self.core.backend.compute_gamma(prob, rand)


import numba


@numba.njit()
def method1(adaptive_memory, msub):
    for i in range(len(adaptive_memory)):
        msub[i] = max(msub[i], adaptive_memory[i])


@numba.njit()
def method2(n_substep, msub, max_substeps, subs):
    for i in range(len(n_substep)):
        n_substep[i] = min(max_substeps, ((subs[i] / n_substep[i]) + msub[i]) // 2)


@numba.njit()
def method3(n_substep, n_cell, cell_start, cell_idx, s):
    end = 0
    for i in range(n_cell - 1, -1, -1):
        if n_substep[i] <= s:
            continue
        else:
            end = cell_start[cell_idx[i] + 1]
            break
    return end<|MERGE_RESOLUTION|>--- conflicted
+++ resolved
@@ -9,11 +9,7 @@
 
 class Coalescence:
 
-<<<<<<< HEAD
     def __init__(self, kernel, seed=None, croupier=None, adaptive=False, max_substeps=128, optimized_random=False):
-=======
-    def __init__(self, kernel, seed=None, croupier='local', adaptive=False, max_substeps=128, optimized_random=False):
->>>>>>> b4779ae3
         self.core = None
         self.kernel = kernel
         self.rnd_opt = RandomGeneratorOptimizer(optimized_random=optimized_random, max_substeps=max_substeps, seed=seed)
@@ -42,13 +38,11 @@
         self.subs = self.core.Storage.from_ndarray(np.zeros(self.core.mesh.n_cell, dtype=int))
         self.msub = self.core.Storage.from_ndarray(np.zeros(self.core.mesh.n_cell, dtype=int))
 
-<<<<<<< HEAD
         if self.croupier is None:
             self.croupier = self.core.backend.default_croupier
-=======
+
         self.collision_rate = self.core.Storage.from_ndarray(np.zeros(self.core.mesh.n_cell, dtype=int))
         self.collision_rate_deficit = self.core.Storage.from_ndarray(np.zeros(self.core.mesh.n_cell, dtype=int))
->>>>>>> b4779ae3
 
     @property
     def max_substeps(self):
