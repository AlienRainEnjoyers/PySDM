"""
SDM implementation with adaptive timestepping
"""
import numpy as np
from PySDM.physics import si
from PySDM.dynamics.impl.random_generator_optimizer import RandomGeneratorOptimizer
import warnings

default_dt_coal_range = (.1 * si.second, 100 * si.second)


class Coalescence:

    def __init__(self,
                 kernel,
                 coal_eff,
                 seed=None,
                 croupier=None,
                 optimized_random=False,
                 substeps: int = 1,
                 adaptive: bool = True,
                 dt_coal_range=default_dt_coal_range
                 ):
        assert substeps == 1 or adaptive is False

        self.particulator = None
        self.enable = True

        self.kernel = kernel
        self.coal_eff = coal_eff
        self.seed = seed

        assert dt_coal_range[0] > 0
        self.croupier = croupier
        self.optimized_random = optimized_random
        self.__substeps = substeps
        self.adaptive = adaptive
        self.stats_n_substep = None
        self.stats_dt_min = None
        self.dt_coal_range = tuple(dt_coal_range)

        self.kernel_temp = None
        self.coal_eff_temp = None
        self.norm_factor_temp = None
        self.prob = None
        self.is_first_in_pair = None
        self.dt_left = None

        self.collision_rate = None
        self.collision_rate_deficit = None

    def register(self, builder):
        self.particulator = builder.particulator
        self.rnd_opt = RandomGeneratorOptimizer(optimized_random=self.optimized_random,
                                                dt_min=self.dt_coal_range[0],
<<<<<<< HEAD
                                                seed=self.seed) #self.core.formulae.seed)
=======
                                                seed=self.particulator.formulae.seed)
>>>>>>> 24c02ab0
        self.optimised_random = None

        if self.particulator.n_sd < 2:
            raise ValueError("No one to collide with!")
        if self.dt_coal_range[1] > self.particulator.dt:
            self.dt_coal_range = (self.dt_coal_range[0], self.particulator.dt)
        assert self.dt_coal_range[0] <= self.dt_coal_range[1]

<<<<<<< HEAD
        self.kernel_temp = self.core.PairwiseStorage.empty(self.core.n_sd // 2, dtype=float)
        self.coal_eff_temp = self.core.PairwiseStorage.empty(self.core.n_sd // 2, dtype=float)
        self.norm_factor_temp = self.core.Storage.empty(self.core.mesh.n_cell, dtype=float)  # TODO #372
        self.prob = self.core.PairwiseStorage.empty(self.core.n_sd // 2, dtype=float)
        self.is_first_in_pair = self.core.PairIndicator(self.core.n_sd)
        self.dt_left = self.core.Storage.empty(self.core.mesh.n_cell, dtype=float)
=======
        self.kernel_temp = self.particulator.PairwiseStorage.empty(self.particulator.n_sd // 2, dtype=float)
        self.norm_factor_temp = self.particulator.Storage.empty(self.particulator.mesh.n_cell, dtype=float)
        self.prob = self.particulator.PairwiseStorage.empty(self.particulator.n_sd // 2, dtype=float)
        self.is_first_in_pair = self.particulator.PairIndicator(self.particulator.n_sd)
        self.dt_left = self.particulator.Storage.empty(self.particulator.mesh.n_cell, dtype=float)
>>>>>>> 24c02ab0

        self.stats_n_substep = self.particulator.Storage.empty(self.particulator.mesh.n_cell, dtype=int)
        self.stats_n_substep[:] = 0 if self.adaptive else self.__substeps
        self.stats_dt_min = self.particulator.Storage.empty(self.particulator.mesh.n_cell, dtype=float)
        self.stats_dt_min[:] = np.nan

        self.rnd_opt.register(builder)
        self.kernel.register(builder)
        self.coal_eff.register(builder)

        if self.croupier is None:
            self.croupier = self.particulator.backend.default_croupier

        self.collision_rate = self.particulator.Storage.from_ndarray(np.zeros(self.particulator.mesh.n_cell, dtype=int))
        self.collision_rate_deficit = self.particulator.Storage.from_ndarray(np.zeros(self.particulator.mesh.n_cell, dtype=int))

    def __call__(self):
        if self.enable:
            if not self.adaptive:
                for _ in range(self.__substeps):
                    self.step()
            else:
                self.dt_left[:] = self.particulator.dt

                while self.particulator.attributes.get_working_length() != 0:
                    self.particulator.attributes.cell_idx.sort_by_key(self.dt_left)
                    self.step()

                self.particulator.attributes.reset_working_length()
                self.particulator.attributes.reset_cell_idx()
            self.rnd_opt.reset()

    def step(self):
        pairs_rand, rand = self.rnd_opt.get_random_arrays()
        self.toss_pairs(self.is_first_in_pair, pairs_rand)
        self.compute_probability(self.prob, self.is_first_in_pair)
        self.compute_gamma(self.prob, rand, self.is_first_in_pair)
        self.particulator.attributes.coalescence(gamma=self.prob, is_first_in_pair=self.is_first_in_pair)
        if self.adaptive:
            self.particulator.attributes.cut_working_length(self.particulator.attributes.adaptive_sdm_end(self.dt_left))

    def toss_pairs(self, is_first_in_pair, u01):
        self.particulator.attributes.permutation(u01, self.croupier == 'local')
        is_first_in_pair.update(
            self.particulator.attributes.cell_start,
            self.particulator.attributes.cell_idx,
            self.particulator.attributes['cell id']
        )
        self.particulator.attributes.sort_within_pair_by_attr(is_first_in_pair, attr_name="n")

    def compute_probability(self, prob, is_first_in_pair):
        self.kernel(self.kernel_temp, is_first_in_pair)
<<<<<<< HEAD
        self.coal_eff(self.coal_eff_temp, is_first_in_pair)
        prob.max(self.core.particles['n'], is_first_in_pair)
=======
        prob.max(self.particulator.attributes['n'], is_first_in_pair)
>>>>>>> 24c02ab0
        prob *= self.kernel_temp
        prob *= self.coal_eff_temp

        self.particulator.normalize(prob, self.norm_factor_temp)

    def compute_gamma(self, prob, rand, is_first_in_pair):
        if self.adaptive:
            self.particulator.backend.adaptive_sdm_gamma(
                prob,
                self.particulator.attributes['n'],
                self.particulator.attributes["cell id"],
                self.dt_left,
                self.particulator.dt,
                self.dt_coal_range,
                is_first_in_pair,
                self.stats_n_substep,
                self.stats_dt_min
            )
            if self.stats_dt_min.amin() == self.dt_coal_range[0]:
                warnings.warn("coalescence adaptive time-step reached dt_min")
        else:
            prob /= self.__substeps

        self.particulator.backend.compute_gamma(
            prob,
            rand,
            self.particulator.attributes['n'],
            self.particulator.attributes["cell id"],
            self.collision_rate_deficit,
            self.collision_rate,
            is_first_in_pair
        )<|MERGE_RESOLUTION|>--- conflicted
+++ resolved
@@ -53,11 +53,7 @@
         self.particulator = builder.particulator
         self.rnd_opt = RandomGeneratorOptimizer(optimized_random=self.optimized_random,
                                                 dt_min=self.dt_coal_range[0],
-<<<<<<< HEAD
-                                                seed=self.seed) #self.core.formulae.seed)
-=======
                                                 seed=self.particulator.formulae.seed)
->>>>>>> 24c02ab0
         self.optimised_random = None
 
         if self.particulator.n_sd < 2:
@@ -66,20 +62,12 @@
             self.dt_coal_range = (self.dt_coal_range[0], self.particulator.dt)
         assert self.dt_coal_range[0] <= self.dt_coal_range[1]
 
-<<<<<<< HEAD
         self.kernel_temp = self.core.PairwiseStorage.empty(self.core.n_sd // 2, dtype=float)
         self.coal_eff_temp = self.core.PairwiseStorage.empty(self.core.n_sd // 2, dtype=float)
         self.norm_factor_temp = self.core.Storage.empty(self.core.mesh.n_cell, dtype=float)  # TODO #372
         self.prob = self.core.PairwiseStorage.empty(self.core.n_sd // 2, dtype=float)
         self.is_first_in_pair = self.core.PairIndicator(self.core.n_sd)
         self.dt_left = self.core.Storage.empty(self.core.mesh.n_cell, dtype=float)
-=======
-        self.kernel_temp = self.particulator.PairwiseStorage.empty(self.particulator.n_sd // 2, dtype=float)
-        self.norm_factor_temp = self.particulator.Storage.empty(self.particulator.mesh.n_cell, dtype=float)
-        self.prob = self.particulator.PairwiseStorage.empty(self.particulator.n_sd // 2, dtype=float)
-        self.is_first_in_pair = self.particulator.PairIndicator(self.particulator.n_sd)
-        self.dt_left = self.particulator.Storage.empty(self.particulator.mesh.n_cell, dtype=float)
->>>>>>> 24c02ab0
 
         self.stats_n_substep = self.particulator.Storage.empty(self.particulator.mesh.n_cell, dtype=int)
         self.stats_n_substep[:] = 0 if self.adaptive else self.__substeps
@@ -132,12 +120,8 @@
 
     def compute_probability(self, prob, is_first_in_pair):
         self.kernel(self.kernel_temp, is_first_in_pair)
-<<<<<<< HEAD
         self.coal_eff(self.coal_eff_temp, is_first_in_pair)
         prob.max(self.core.particles['n'], is_first_in_pair)
-=======
-        prob.max(self.particulator.attributes['n'], is_first_in_pair)
->>>>>>> 24c02ab0
         prob *= self.kernel_temp
         prob *= self.coal_eff_temp
 
