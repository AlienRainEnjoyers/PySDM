"""
Created at 12.05.2020
"""

from .droplet.multiplicities import Multiplicities
from .droplet.volume import Volume
from .droplet.dry_volume import DryVolume
from .droplet.radius import Radius
from .droplet.dry_radius import DryRadius
from .droplet.terminal_velocity.terminal_velocity import TerminalVelocity
from .cell.cell_id import CellID
from .cell.cell_origin import CellOrigin
from .cell.position_in_cell import PositionInCell
from .droplet.temperature import Temperature
from .droplet.heat import Heat
from .droplet.critical_radius import CriticalRadius
from .chemistry.mole_amount import register_amounts

# TODO #157
attributes = {
    'n': Multiplicities,
    'volume': Volume,
    'dry volume': DryVolume,
    'radius': Radius,
    'dry radius': DryRadius,
    'terminal velocity': TerminalVelocity,
    'cell id': CellID,
    'cell origin': CellOrigin,
    'position in cell': PositionInCell,
    'temperature': Temperature,
<<<<<<< HEAD
    'critical radius': CriticalRadius,
    ** register_amounts()
}
=======
    'heat': Heat,
    'critical radius': CriticalRadius}
>>>>>>> bb3d4edd


def get_class(name):
    return attributes[name]<|MERGE_RESOLUTION|>--- conflicted
+++ resolved
@@ -28,14 +28,10 @@
     'cell origin': CellOrigin,
     'position in cell': PositionInCell,
     'temperature': Temperature,
-<<<<<<< HEAD
+    'heat': Heat,
     'critical radius': CriticalRadius,
     ** register_amounts()
 }
-=======
-    'heat': Heat,
-    'critical radius': CriticalRadius}
->>>>>>> bb3d4edd
 
 
 def get_class(name):
