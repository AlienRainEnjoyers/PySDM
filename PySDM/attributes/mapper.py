--- conflicted
+++ resolved
@@ -13,16 +13,13 @@
 from .cell.position_in_cell import PositionInCell
 from .droplet.temperature import Temperature
 from .droplet.heat import Heat
-<<<<<<< HEAD
-from .droplet.critical_radius import CriticalRadius
+from .droplet.critical_radius import CriticalVolume
 from .chemistry.mole_amount import MoleAmount
 from .chemistry.concentration import Concentration
 from .chemistry.pH import pH
 from ..dynamics.aqueous_chemistry.aqueous_chemistry import AQUEOUS_COMPOUNDS
-=======
-from .droplet.critical_radius import CriticalVolume
->>>>>>> a6cf1f30
 
+# TODO #157
 attributes = {
     'n': Multiplicities,
     'volume': Volume,
@@ -35,14 +32,10 @@
     'position in cell': PositionInCell,
     'temperature': Temperature,
     'heat': Heat,
-<<<<<<< HEAD
-    'critical radius': CriticalRadius,
+    'critical volume': CriticalVolume
     **{"moles_" + compound: MoleAmount(compound) for compound in AQUEOUS_COMPOUNDS.keys()},
     **{"conc_" + compound: Concentration(compound) for compound in AQUEOUS_COMPOUNDS.keys()},
     'pH': pH
-=======
-    'critical volume': CriticalVolume
->>>>>>> a6cf1f30
 }
 
 
