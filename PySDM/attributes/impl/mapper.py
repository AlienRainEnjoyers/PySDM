<<<<<<< HEAD
from PySDM.attributes.physics.multiplicities import Multiplicities
from PySDM.attributes.physics.volume import Volume
from PySDM.attributes.physics.dry_volume import (DryVolumeOrganic, DryVolumeInorganic,
                                                 DryVolume, DryVolumeInorganicDynamic,
                                                 OrganicFraction)
from PySDM.attributes.physics.hygroscopicity import Kappa, KappaTimesDryVolume
from PySDM.attributes.physics.radius import Radius
from PySDM.attributes.physics.dry_radius import DryRadius
from PySDM.attributes.physics.terminal_velocity import TerminalVelocity
from PySDM.attributes.numerics.cell_id import CellID
from PySDM.attributes.numerics.cell_origin import CellOrigin
from PySDM.attributes.numerics.position_in_cell import PositionInCell
from PySDM.attributes.physics.temperature import Temperature
from PySDM.attributes.physics.heat import Heat
from PySDM.attributes.physics.critical_volume import CriticalVolume
from PySDM.attributes.chemistry.mole_amount import MoleAmount
from PySDM.attributes.chemistry.concentration import Concentration
from PySDM.attributes.chemistry.pH import pH
from PySDM.attributes.chemistry.hydrogen_ion_concentration import HydrogenIonConcentration
=======
from PySDM.attributes.physics import (Multiplicities, Volume, DryVolumeDynamic, DryVolumeStatic, Radius, DryRadius,
                                      TerminalVelocity, Temperature, Heat, CriticalVolume)
from PySDM.attributes.ice import FreezingTemperature, SpheroidMass
from PySDM.attributes.numerics import CellID, CellOrigin, PositionInCell
from PySDM.attributes.chemistry import MoleAmount, Concentration, pH, HydrogenIonConcentration
>>>>>>> f01f9277
from PySDM.physics.aqueous_chemistry.support import AQUEOUS_COMPOUNDS
from functools import partial

attributes = {
    'n': lambda _: Multiplicities,
    'volume': lambda _: Volume,
    'dry volume organic': lambda _: DryVolumeOrganic,
    'dry volume inorganic': lambda dynamics:
        DryVolumeInorganicDynamic if 'AqueousChemistry' in dynamics else DryVolumeInorganic,
    'dry volume': lambda _: DryVolume,
    'dry volume organic fraction': lambda _: OrganicFraction,
    'kappa times dry volume': lambda _: KappaTimesDryVolume,
    'kappa': lambda _: Kappa,
    'radius': lambda _: Radius,
    'dry radius': lambda _: DryRadius,
    'terminal velocity': lambda _: TerminalVelocity,
    'cell id': lambda _: CellID,
    'cell origin': lambda _: CellOrigin,
    'position in cell': lambda _: PositionInCell,
    'temperature': lambda _: Temperature,
    'heat': lambda _: Heat,
    'critical volume': lambda _: CriticalVolume,
    **{"moles_" + compound: partial(lambda _, c: MoleAmount(c), c=compound)
       for compound in AQUEOUS_COMPOUNDS.keys()},
    **{"conc_" + compound: partial(lambda _, c: Concentration(c), c=compound)
       for compound in AQUEOUS_COMPOUNDS.keys()},
    'pH': lambda _: pH,
    'conc_H': lambda _: HydrogenIonConcentration,
    'freezing temperature': lambda _: FreezingTemperature,
    'spheroid mass': lambda _: SpheroidMass
}


def get_class(name, dynamics):
    return attributes[name](dynamics)<|MERGE_RESOLUTION|>--- conflicted
+++ resolved
@@ -1,4 +1,8 @@
-<<<<<<< HEAD
+from PySDM.attributes.physics import (Multiplicities, Volume, DryVolumeDynamic, DryVolumeStatic, Radius, DryRadius,
+                                      TerminalVelocity, Temperature, Heat, CriticalVolume)
+from PySDM.attributes.ice import FreezingTemperature, SpheroidMass
+from PySDM.attributes.numerics import CellID, CellOrigin, PositionInCell
+from PySDM.attributes.chemistry import MoleAmount, Concentration, pH, HydrogenIonConcentration
 from PySDM.attributes.physics.multiplicities import Multiplicities
 from PySDM.attributes.physics.volume import Volume
 from PySDM.attributes.physics.dry_volume import (DryVolumeOrganic, DryVolumeInorganic,
@@ -18,13 +22,6 @@
 from PySDM.attributes.chemistry.concentration import Concentration
 from PySDM.attributes.chemistry.pH import pH
 from PySDM.attributes.chemistry.hydrogen_ion_concentration import HydrogenIonConcentration
-=======
-from PySDM.attributes.physics import (Multiplicities, Volume, DryVolumeDynamic, DryVolumeStatic, Radius, DryRadius,
-                                      TerminalVelocity, Temperature, Heat, CriticalVolume)
-from PySDM.attributes.ice import FreezingTemperature, SpheroidMass
-from PySDM.attributes.numerics import CellID, CellOrigin, PositionInCell
-from PySDM.attributes.chemistry import MoleAmount, Concentration, pH, HydrogenIonConcentration
->>>>>>> f01f9277
 from PySDM.physics.aqueous_chemistry.support import AQUEOUS_COMPOUNDS
 from functools import partial
 
