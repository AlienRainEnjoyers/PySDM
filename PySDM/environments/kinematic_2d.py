"""
Two-dimensional single-eddy prescribed-flow framework with moisture and heat advection
handled by [PyMPDATA](http://github.com/atmos-cloud-sim-uj/PyMPDATA/)
"""

import numpy as np

from PySDM.environments.impl.moist import Moist
from PySDM.impl.mesh import Mesh
from PySDM.initialisation.equilibrate_wet_radii import (
    default_rtol,
    equilibrate_wet_radii,
)
from PySDM.initialisation.sampling import spectral_sampling

from ..impl import arakawa_c


class Kinematic2D(Moist):
    def __init__(self, dt, grid, size, rhod_of, mixed_phase=False):
        super().__init__(dt, Mesh(grid, size), [], mixed_phase=mixed_phase)
        self.rhod_of = rhod_of
        self.formulae = None

    def register(self, builder):
        super().register(builder)
        self.formulae = builder.particulator.formulae
        rhod = builder.particulator.Storage.from_ndarray(
            arakawa_c.make_rhod(self.mesh.grid, self.rhod_of).ravel()
        )
        self._values["current"]["rhod"] = rhod
        self._tmp["rhod"] = rhod

    @property
    def dv(self):
        return self.mesh.dv

<<<<<<< HEAD
    def init_attributes(self, *,
                        spatial_discretisation,
                        kappa,
                        dry_radius_spectrum,
                        rtol=default_rtol,
                        n_sd=None
                        ):
=======
    def init_attributes(
        self, *, spatial_discretisation, kappa, dry_radius_spectrum, rtol=default_rtol
    ):
>>>>>>> 3c4e30c2
        super().sync()
        self.notify()
        n_sd = n_sd or self.particulator.n_sd
        attributes = {}
<<<<<<< HEAD
        with np.errstate(all='raise'):
            positions = spatial_discretisation.sample(self.mesh.grid, n_sd)
            attributes['cell id'], attributes['cell origin'], attributes['position in cell'] = \
                self.mesh.cellular_attributes(positions)
=======
        with np.errstate(all="raise"):
            positions = spatial_discretisation.sample(
                self.mesh.grid, self.particulator.n_sd
            )
            (
                attributes["cell id"],
                attributes["cell origin"],
                attributes["position in cell"],
            ) = self.mesh.cellular_attributes(positions)
>>>>>>> 3c4e30c2

            r_dry, n_per_kg = spectral_sampling.ConstantMultiplicity(
                spectrum=dry_radius_spectrum
            ).sample(n_sd)

            attributes["dry volume"] = self.formulae.trivia.volume(radius=r_dry)
            attributes["kappa times dry volume"] = kappa * attributes["dry volume"]
            if kappa == 0:
                r_wet = r_dry
            else:
                r_wet = equilibrate_wet_radii(
                    r_dry=r_dry,
                    environment=self,
                    kappa_times_dry_volume=attributes["kappa times dry volume"],
                    rtol=rtol,
                    cell_id=attributes["cell id"],
                )
            rhod = self["rhod"].to_ndarray()
            cell_id = attributes["cell id"]
            domain_volume = np.prod(np.array(self.mesh.size))

        attributes["n"] = n_per_kg * rhod[cell_id] * domain_volume
        attributes["volume"] = self.formulae.trivia.volume(radius=r_wet)

        return attributes

    def get_thd(self):
        return (
            self.particulator.dynamics["EulerianAdvection"].solvers["th"].advectee.get()
        )

    def get_qv(self):
        return (
            self.particulator.dynamics["EulerianAdvection"].solvers["qv"].advectee.get()
        )

    def sync(self):
        self.particulator.dynamics["EulerianAdvection"].solvers.wait()
        super().sync()<|MERGE_RESOLUTION|>--- conflicted
+++ resolved
@@ -35,7 +35,9 @@
     def dv(self):
         return self.mesh.dv
 
-<<<<<<< HEAD
+    def init_attributes(
+        self, *, spatial_discretisation, kappa, dry_radius_spectrum, rtol=default_rtol
+    ):
     def init_attributes(self, *,
                         spatial_discretisation,
                         kappa,
@@ -43,31 +45,23 @@
                         rtol=default_rtol,
                         n_sd=None
                         ):
-=======
-    def init_attributes(
-        self, *, spatial_discretisation, kappa, dry_radius_spectrum, rtol=default_rtol
-    ):
->>>>>>> 3c4e30c2
         super().sync()
         self.notify()
         n_sd = n_sd or self.particulator.n_sd
         attributes = {}
-<<<<<<< HEAD
         with np.errstate(all='raise'):
             positions = spatial_discretisation.sample(self.mesh.grid, n_sd)
             attributes['cell id'], attributes['cell origin'], attributes['position in cell'] = \
                 self.mesh.cellular_attributes(positions)
-=======
         with np.errstate(all="raise"):
             positions = spatial_discretisation.sample(
-                self.mesh.grid, self.particulator.n_sd
+                self.mesh.grid, n_sd
             )
             (
                 attributes["cell id"],
                 attributes["cell origin"],
                 attributes["position in cell"],
             ) = self.mesh.cellular_attributes(positions)
->>>>>>> 3c4e30c2
 
             r_dry, n_per_kg = spectral_sampling.ConstantMultiplicity(
                 spectrum=dry_radius_spectrum
