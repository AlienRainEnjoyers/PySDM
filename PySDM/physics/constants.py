"""
Collection of physical constants with dimensional analysis handled with
[Pint](https://pypi.org/project/Pint/)'s package `UnitRegistry` for test
purposes and mocked with `PySDM.physics.impl.fake_unit_registry.FakeUnitRegistry` by default.
"""
import os
import time
import pint
from scipy import constants as sci
<<<<<<< HEAD
import numpy as np
from PySDM.physics.impl.fake_unit_registry import FakeUnitRegistry
from PySDM.physics.impl.flag import DIMENSIONAL_ANALYSIS
=======
>>>>>>> 72bfa0ef
from chempy import Substance
from .impl.fake_unit_registry import FakeUnitRegistry
from .impl.flag import DIMENSIONAL_ANALYSIS

si = pint.UnitRegistry()
if not DIMENSIONAL_ANALYSIS:
    si = FakeUnitRegistry(si)


def convert_to(value, unit):
    value /= unit


<<<<<<< HEAD
pi = sci.pi
pi_4_3 = pi * 4 / 3
three = 3
one_third = 1/3
two_thirds = 2/3
sqrt_two = np.sqrt(2)
sqrt_pi = np.sqrt(sci.pi)
=======
PI = sci.pi
PI_4_3 = PI * 4 / 3
THREE = 3
ONE_THIRD = 1 / 3
TWO_THIRDS = 2 / 3
>>>>>>> 72bfa0ef

Md = (
        0.78 * Substance.from_formula('N2').mass * si.gram / si.mole +
        0.21 * Substance.from_formula('O2').mass * si.gram / si.mole +
        0.01 * Substance.from_formula('Ar').mass * si.gram / si.mole
)
Mv = Substance.from_formula('H2O').mass * si.gram / si.mole

R_str = sci.R * si.joule / si.kelvin / si.mole
eps = Mv / Md
Rd = R_str / Md
Rv = R_str / Mv

D0 = 2.26e-5 * si.metre ** 2 / si.second
D_exp = 1.81

K0 = 2.4e-2 * si.joules / si.metres / si.seconds / si.kelvins

p1000 = 1000 * si.hectopascals
c_pd = 1005 * si.joule / si.kilogram / si.kelvin
c_pv = 1850 * si.joule / si.kilogram / si.kelvin
T0 = sci.zero_Celsius * si.kelvin
g_std = sci.g * si.metre / si.second ** 2

c_pw = 4218 * si.joule / si.kilogram / si.kelvin

Rd_over_c_pd = Rd / c_pd

ARM_C1 = 6.1094 * si.hectopascal
ARM_C2 = 17.625 * si.dimensionless
ARM_C3 = 243.04 * si.kelvin

FWC_C0 = 6.115836990e000 * si.hPa
FWC_C1 = 0.444606896e000 * si.hPa / si.K
FWC_C2 = 0.143177157e-01 * si.hPa / si.K**2
FWC_C3 = 0.264224321e-03 * si.hPa / si.K**3
FWC_C4 = 0.299291081e-05 * si.hPa / si.K**4
FWC_C5 = 0.203154182e-07 * si.hPa / si.K**5
FWC_C6 = 0.702620698e-10 * si.hPa / si.K**6
FWC_C7 = 0.379534310e-13 * si.hPa / si.K**7
FWC_C8 = -.321582393e-15 * si.hPa / si.K**8

FWC_I0 = 6.098689930e000 * si.hPa
FWC_I1 = 0.499320233e000 * si.hPa / si.K
FWC_I2 = 0.184672631e-01 * si.hPa / si.K**2
FWC_I3 = 0.402737184e-03 * si.hPa / si.K**3
FWC_I4 = 0.565392987e-05 * si.hPa / si.K**4
FWC_I5 = 0.521693933e-07 * si.hPa / si.K**5
FWC_I6 = 0.307839583e-09 * si.hPa / si.K**6
FWC_I7 = 0.105785160e-11 * si.hPa / si.K**7
FWC_I8 = 0.161444444e-14 * si.hPa / si.K**8

rho_w = 1 * si.kilograms / si.litres
rho_i = 916.8 * si.kg / si.metres**3
pH_w = 7
sgm_w = 0.072 * si.joule / si.metre ** 2
nu_w = Mv / rho_w

p_tri = 611.73 * si.pascal
T_tri = 273.16 * si.kelvin
l_tri = 2.5e6 * si.joule / si.kilogram

# standard pressure and temperature (ICAO)
T_STP = T0 + 15 * si.kelvin
p_STP = 101325 * si.pascal
rho_STP = p_STP / Rd / T_STP

PPT = 1e-12
PPB = 1e-9
PPM = 1e-6
ROOM_TEMP = T_tri + 25 * si.K
M = si.mole / si.litre
H_u = M / p_STP
dT_u = si.K

# there are so few water ions instead of K we have K [H2O] (see Seinfeld & Pandis p 345)
K_H2O = 1e-14 * M * M

default_random_seed = (
    44 if 'CI' in os.environ  # https://en.wikipedia.org/wiki/44_(number)
    else time.time_ns()
)<|MERGE_RESOLUTION|>--- conflicted
+++ resolved
@@ -6,13 +6,8 @@
 import os
 import time
 import pint
+import numpy as np
 from scipy import constants as sci
-<<<<<<< HEAD
-import numpy as np
-from PySDM.physics.impl.fake_unit_registry import FakeUnitRegistry
-from PySDM.physics.impl.flag import DIMENSIONAL_ANALYSIS
-=======
->>>>>>> 72bfa0ef
 from chempy import Substance
 from .impl.fake_unit_registry import FakeUnitRegistry
 from .impl.flag import DIMENSIONAL_ANALYSIS
@@ -25,22 +20,13 @@
 def convert_to(value, unit):
     value /= unit
 
-
-<<<<<<< HEAD
-pi = sci.pi
-pi_4_3 = pi * 4 / 3
-three = 3
-one_third = 1/3
-two_thirds = 2/3
 sqrt_two = np.sqrt(2)
 sqrt_pi = np.sqrt(sci.pi)
-=======
 PI = sci.pi
 PI_4_3 = PI * 4 / 3
 THREE = 3
 ONE_THIRD = 1 / 3
 TWO_THIRDS = 2 / 3
->>>>>>> 72bfa0ef
 
 Md = (
         0.78 * Substance.from_formula('N2').mass * si.gram / si.mole +
