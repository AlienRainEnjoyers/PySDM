--- conflicted
+++ resolved
@@ -67,14 +67,10 @@
 FWC_C8 = -.321582393e-15 * si.hPa / si.K**8
 
 rho_w = 1 * si.kilograms / si.litres
-<<<<<<< HEAD
+pH_w = 7
 sgm_w = 0.072 * si.joule / si.metre ** 2  # TODO #223 temperature dependence
 sgm_org = 40 * si.mN / si.m
 delta_min = 0.2 * si.nm  # minimum organic film thickness [nm]
-=======
-pH_w = 7
-sgm = 0.072 * si.joule / si.metre ** 2  # TODO #223 temperature dependence
->>>>>>> f01f9277
 
 p_tri = 611.73 * si.pascal
 T_tri = 273.16 * si.kelvin
