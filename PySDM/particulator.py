--- conflicted
+++ resolved
@@ -31,21 +31,12 @@
 
         self.Index = make_Index(backend)  # pylint: disable=invalid-name
         self.PairIndicator = make_PairIndicator(backend)  # pylint: disable=invalid-name
-<<<<<<< HEAD
-        self.PairwiseStorage = make_PairwiseStorage(
-            backend
-        )  # pylint: disable=invalid-name
-        self.IndexedStorage = make_IndexedStorage(
-            backend
-        )  # pylint: disable=invalid-name
-=======
         self.PairwiseStorage = make_PairwiseStorage(  # pylint: disable=invalid-name
             backend
         )
         self.IndexedStorage = make_IndexedStorage(  # pylint: disable=invalid-name
             backend
         )
->>>>>>> dfdfc3a2
 
         self.timers = {}
         self.null = self.Storage.empty(0, dtype=float)
@@ -149,10 +140,7 @@
         n_fragment,
         coalescence_rate,
         breakup_rate,
-<<<<<<< HEAD
         breakup_rate_deficit,
-=======
->>>>>>> dfdfc3a2
         is_first_in_pair,
     ):
         idx = self.attributes._ParticleAttributes__idx
@@ -174,10 +162,7 @@
                 cell_id=cell_id,
                 coalescence_rate=coalescence_rate,
                 breakup_rate=breakup_rate,
-<<<<<<< HEAD
                 breakup_rate_deficit=breakup_rate_deficit,
-=======
->>>>>>> dfdfc3a2
                 is_first_in_pair=is_first_in_pair,
             )
         else:
@@ -306,10 +291,7 @@
         attr_range=(-np.inf, np.inf),
         weighting_attribute="volume",
         weighting_rank=0,
-<<<<<<< HEAD
-=======
         skip_division_by_m0=False,
->>>>>>> dfdfc3a2
     ):
         if len(specs) == 0:
             raise ValueError("empty specs passed")
@@ -340,10 +322,7 @@
             self.attributes[attr_name],
             weighting_attribute=self.attributes[weighting_attribute],
             weighting_rank=weighting_rank,
-<<<<<<< HEAD
-=======
             skip_division_by_m0=skip_division_by_m0,
->>>>>>> dfdfc3a2
         )
 
     def spectrum_moments(
