ThrustRTC==0.3.10
CURandRTC==0.1.6
numba==0.52.0
numpy==1.19.4  # TODO #408: np.long deprecation in newer numpy triggers warnings in numba 0.52
git+git://github.com/atmos-cloud-sim-uj/PyMPDATA@f33d602#egg=PyMPDATA

<<<<<<< HEAD
chempy

=======
pystrict>=1.0
>>>>>>> a6cf1f30
Pint>=0.11
scipy>=1.4.1
molmass>=2020.6.10
matplotlib>=3.2.2
ipywidgets>=7.5.1

ghapi
pytest<|MERGE_RESOLUTION|>--- conflicted
+++ resolved
@@ -4,12 +4,9 @@
 numpy==1.19.4  # TODO #408: np.long deprecation in newer numpy triggers warnings in numba 0.52
 git+git://github.com/atmos-cloud-sim-uj/PyMPDATA@f33d602#egg=PyMPDATA
 
-<<<<<<< HEAD
 chempy
 
-=======
 pystrict>=1.0
->>>>>>> a6cf1f30
 Pint>=0.11
 scipy>=1.4.1
 molmass>=2020.6.10
