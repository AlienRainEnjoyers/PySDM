--- conflicted
+++ resolved
@@ -5,12 +5,8 @@
 import numpy as np
 import pytest
 
-<<<<<<< HEAD
 from PySDM.backends import CPU as BACKEND
-=======
 from PySDM.backends.numba.random import Random
-from PySDM.backends.default import Default
->>>>>>> fa808b08
 from PySDM.dynamics import Coalescence
 from PySDM.environments import Box
 from PySDM_tests.unit_tests.dynamics.coalescence.__parametrisation__ import StubKernel, backend_fill
