--- conflicted
+++ resolved
@@ -63,13 +63,9 @@
 
         # Arrange
         core = DummyCore(backend, n_sd=n_sd)
-<<<<<<< HEAD
         n_cell = max(cells) + 1
         core.environment.mesh.n_cell = n_cell
-        core.build(attributes={'n': np.zeros(n_sd)})
-=======
         core.build(attributes={'n': np.ones(n_sd)})
->>>>>>> 59c43560
         sut = core.particles
         sut._Particles__idx = TestParticles.make_indexed_storage(backend, idx)
         sut.attributes['n'].data = TestParticles.make_indexed_storage(backend, n, sut._Particles__idx)
@@ -202,20 +198,12 @@
 
         # Arrange
         core = DummyCore(backend, n_sd=n_sd)
-<<<<<<< HEAD
-=======
-        core.build(attributes={'n': np.ones(n_sd)})
-        sut = core.particles
-        sut._Particles__idx = TestParticles.make_storage(backend, idx)
-        idx_length = len(sut._Particles__idx)
-        sut._Particles__tmp_idx = TestParticles.make_storage(backend, [0] * idx_length)
->>>>>>> 59c43560
         cell_id = []
         core.environment.mesh.n_cell = len(cell_start) - 1
         for i in range(core.environment.mesh.n_cell):
             cell_id += [i] * (cell_start[i + 1] - cell_start[i])
         assert len(cell_id) == n_sd
-        core.build(attributes={'n': np.zeros(n_sd)})
+        core.build(attributes={'n': np.ones(n_sd)})
         sut = core.particles
         sut._Particles__idx = TestParticles.make_indexed_storage(backend, idx)
         idx_length = len(sut._Particles__idx)
