--- conflicted
+++ resolved
@@ -109,22 +109,14 @@
 
         # Assert
         expected = np.array([1, 3, 5, 7, 6, 0, 4, 2])
-<<<<<<< HEAD
-        np.array_equal(sut._State__idx, expected)
-=======
         np.testing.assert_array_equal(sut._State__idx, expected)
->>>>>>> f71e86df
         assert sut._State__sorted == False
 
     def test_permutation_local(self):
         n_sd = 8
         idx = range(n_sd)
         u01 = [.1, .4, .2, .5, .9, .1, .6, .3]
-<<<<<<< HEAD
-        cell_start = [0, 0, 2, 5, 7, 8]
-=======
         cell_start = [0, 0, 2, 5, 7, n_sd]
->>>>>>> f71e86df
 
         # Arrange
         particles = DummyParticles(backend, n_sd=n_sd)
@@ -142,10 +134,6 @@
 
         # Assert
         expected = np.array([1, 0, 2, 3, 4, 5, 6, 7])
-<<<<<<< HEAD
-        np.array_equal(sut._State__idx, expected)
-        assert sut._State__sorted == True
-=======
         np.testing.assert_array_equal(sut._State__idx, expected)
         assert sut._State__sorted == True
 
@@ -206,5 +194,4 @@
         np.testing.assert_array_equal(sut._State__idx, expected)
         assert sut._State__sorted == True
         sut._State__sort_by_cell_id()
-        np.testing.assert_array_equal(sut._State__idx[:50], expected[:50])
->>>>>>> f71e86df
+        np.testing.assert_array_equal(sut._State__idx[:50], expected[:50])