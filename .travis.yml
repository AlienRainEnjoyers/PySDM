# just defaults
language: python
python: 3.7
os: linux

jobs:
  include:
    - name: "Python 3.8 with newest packages on Linux"
      os: linux
      language: python
      python: "3.8"
      before_install:
        - sudo `which pip` install --upgrade pip
      before_script:
        - pip install -U $(cat requirements.txt | awk -F '==|>=' {'print $1'})
    - name: "Python 3.7 on Linux numba::parallel=False"
      before_script:
        - sed -i s/parallel=True/parallel=False/g PySDM/backends/numba/conf.py
      after_success:
        - codecov
    - name: "Python 3.7 on Linux numba::parallel=True"
      before_script:
        - sed -i s/parallel=False/parallel=True/g PySDM/backends/numba/conf.py
    - name: "Python 3.7 on OSX"
      language: shell
      os: osx
      before_install:
        - sed -i -e '/^ThrustRTC/d' requirements.txt  # TODO
        - sed -i -e '/^CURandRTC/d' requirements.txt  # TODO
        - export PY_SFX=3
    - name: "Python 3.7 on Windows"
      language: shell
      os: windows
      before_install:
        - choco install python --version 3.7
        - python -m pip install --upgrade pip
      env: PATH=/c/Python37:/c/Python37/Scripts:$PATH

install:
  - pip$PY_SFX install -U ipykernel pytest pytest-cov codecov nbconvert jupyter_client
  - pip$PY_SFX install -U -r requirements.txt

script:
<<<<<<< HEAD
  - NBCONVERT="jupyter nbconvert --to markdown --stdout"
  - python$PY_SFX -m pytest --ignore submodules --cov-report term --cov=PySDM
=======
  - NUMBA_DISABLE_JIT=1 python$PY_SFX -m pytest PySDM_tests/unit_tests
  - python$PY_SFX -m pytest --cov-report term --cov=PySDM
>>>>>>> fa808b08
  - |
      python$PY_SFX -m ipykernel install --user
      for i in PySDM_examples/*/demo.ipynb; do
         $NBCONVERT $i > $i.md.repo;
         $NBCONVERT --execute --ExecutePreprocessor.timeout=1800 $i || exit 1;
      done;
      for i in PySDM_tutorials/*/*.ipynb; do
         $NBCONVERT $i > $i.md.repo;
         $NBCONVERT --execute $i > $i.md.travis || exit 1;
         diff $i.md.repo $i.md.travis
      done;
  - |
      if [[ $TRAVIS_OS_NAME == linux ]]; then
        for i in PySDM_examples/*/example*.py; do
          echo $i
          PYTHONPATH=. travis_wait 15 python$PY_SFX $i || exit 1
        done;
      fi;
  # execute Python lines from README.md
  - awk < README.md 'BEGIN {cmt=1; swp=0;} {swp=(substr($0,1,3)=="```"); if (swp && !cmt) {cmt=1; swp=0} if (cmt) print("#" $0); else print $0; if (swp && cmt) {cmt=0; swp=0}}' | python$PY_SFX<|MERGE_RESOLUTION|>--- conflicted
+++ resolved
@@ -41,13 +41,9 @@
   - pip$PY_SFX install -U -r requirements.txt
 
 script:
-<<<<<<< HEAD
   - NBCONVERT="jupyter nbconvert --to markdown --stdout"
-  - python$PY_SFX -m pytest --ignore submodules --cov-report term --cov=PySDM
-=======
   - NUMBA_DISABLE_JIT=1 python$PY_SFX -m pytest PySDM_tests/unit_tests
   - python$PY_SFX -m pytest --cov-report term --cov=PySDM
->>>>>>> fa808b08
   - |
       python$PY_SFX -m ipykernel install --user
       for i in PySDM_examples/*/demo.ipynb; do
