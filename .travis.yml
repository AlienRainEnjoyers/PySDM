--- conflicted
+++ resolved
@@ -46,11 +46,6 @@
   - |
       python$PY_SFX -m ipykernel install --user
       for i in PySDM_examples/*/demo.ipynb; do
-<<<<<<< HEAD
-         jupyter nbconvert --to markdown --stdout $i > $i.md.repo || exit 1;
-         jupyter nbconvert --ExecutePreprocessor.timeout=1800 --to markdown --execute --stdout $i > $i.md.travis || exit 1;
-         # diff $i.md.repo $i.md.travis  # does not make sense with ipywidgets
-=======
          $NBCONVERT $i > $i.md.repo;
          $NBCONVERT --execute --ExecutePreprocessor.timeout=1800 $i || exit 1;
       done;
@@ -58,7 +53,6 @@
          $NBCONVERT $i > $i.md.repo;
          $NBCONVERT --execute $i > $i.md.travis || exit 1;
          diff $i.md.repo $i.md.travis
->>>>>>> 5533b452
       done;
   - |
       if [[ $TRAVIS_OS_NAME == linux ]]; then
