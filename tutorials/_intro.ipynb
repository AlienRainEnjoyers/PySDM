--- conflicted
+++ resolved
@@ -58,11 +58,7 @@
     "- the particles are modelled as point-like objects called **super-droplets**   \n",
     " (with each super-droplet representing a multiplicity $n$ of its real-world counterparts with identical properties such as radius $\\color{blue}{r}$, nucleus radius $\\color{green}{r_d}$, ...);\n",
     "\n",
-<<<<<<< HEAD
     "- the **ambient air** is modelled as a continuum medium - perfect gas mixture of dry air and water vapour (characterised by tempreture $\\color{red}{T}$, total and partial pressures $\\color{brown}{p}=p_\\text{d}+p_\\text{v}$, relative humidity $\\color{purple}{RH}=p_\\text{v}/p_{\\text{sat}}(T)$ and density $\\color{orange}{\\rho}=\\rho_\\text{d}+\\rho_\\text{v}$, with $\\text{d}$ and $\\text{v}$ denoting dry-air and water-vapour, respectively);\n",
-=======
-    "- the **ambient air** is modelled as a continuum medium - perfect gas mixture of dry air and water vapour (characterised by temperature $T$, total and partial pressures $p=p_d+p_v$, relative humidity $RH=p_v/p_{\\text{sat}}(T)$ and density $\\rho=\\rho_d+\\rho_v$, with $d$ and $v$ denoting dry-air and water-vapour, respectively);\n",
->>>>>>> 2b4db709
     "\n",
     "- there is **bidirectional coupling** between the ambient air and the particles   \n",
     "  (in particular: moisture present in the air drives particle growth by condensation, concurrent latent heat release alters the air temperature)."
